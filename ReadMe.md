--- conflicted
+++ resolved
@@ -68,11 +68,8 @@
 |:--------------------:|:-----------------------:|:---:|:---:|:---:|:-----:|:-------:|:---------:|----------------|
 |   NLEstation 2020    |    i9 3.6 GHz 8-core    |  64 | 1TB |     |  12.2 | 10.15.7 |    129    |                |
 |      Hackintosh      |i7-10700K 3.8 Ghz 8-core |  32 | 1TB |     |  12.2 | 10.15.7 |    130    |                |
-<<<<<<< HEAD
 |      Hackintosh      |AMD 3800x 4.2 Ghz 8-core |  64 | 1TB |     |  12.2 | 10.15.6 |    137    |                |
-=======
 |       Ryzentosh      | R9 3900 3.8 Ghz 12-core |  32 | 512 |     |  12.1 | 10.15.4 |    161    |                |
->>>>>>> c3e1f2c9
 |      Hackintosh      |  i5-9400 2.9 Ghz 6-core |  32 | 512 | 2TB |  12.1 | 10.15.7 |    191    |                |
 |      Hackintosh      | i3-10100 3.6 Ghz 4-core |  32 | 1TB |     |  12.1 | 10.15.7 |    233    |                |
 
@@ -195,9 +192,6 @@
 - [@valeriyvan](https://github.com/valeriyvan)
 - [@twlatl](https://github.com/twlatl)
 - [@ypwhs](https://github.com/ypwhs)
-<<<<<<< HEAD
-- [@mlch911](https://github.com/mlch911)
-=======
 - [@freeubi](https://github.com/freeubi)
 - [@bariscck](https://github.com/bariscck)
 - [@thisura98](https://github.com/Thisura98)
@@ -205,4 +199,4 @@
 - [@kenji21](https://github.com/kenji21)
 - [@hornmichaels](https://github.com/hornmichaels)
 - [@sahilsatralkar](https://github.com/sahilsatralkar)
->>>>>>> c3e1f2c9
+- [@mlch911](https://github.com/mlch911)