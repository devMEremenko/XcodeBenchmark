`XcodeBenchmark` contains a *large* codebase to measure the compilation time in Xcode.

You are probably familiar with the following question:
> "Should I buy an i5, i7, or even i9 processor for iOS/macOS development?".

`XcodeBenchmark` is initially created for [Max Tech](https://www.youtube.com/channel/UCptwuAv0XQHo1OQUSaO6NHw) YouTube channel to compare the performance of new iMacs 2020.

I believe the results will help developers to make the right *cost/performance* trade-off decision when choosing their next Mac.

## Xcode 12

|        Device        |           CPU           | RAM | SSD | HDD | Xcode |  macOS  | Time(sec) |
|:--------------------:|:-----------------------:|:---:|:---:|:---:|:-----:|:-------:|:---------:|
|     Mac Pro 2019     |  Xeon 2.5 GHz 28-core   |  96 | 4TB |     |  12.2 | 11.0.1  |    90     |
| MacBook Pro 13" 2020 |      Apple M1 8-core    |  16 | 1TB |     |  12.2 |   11.0  |    133    |
| MacBook Air 13" 2020 |  Apple M1 8c (7c GPU)   |   8 | 256 |     |  12.2 | 11.0.1  |    137    |
|     iMac 27" 2019    |    i9 3.6 GHz 8-core    |  40 | 512 |     |  12.2 | 11.0.1  |    163    |
| MacBook Pro 16" 2019 |    i9 2.4 GHz 8-core    |  32 | 512 |     |  12.2 | 11.0.1  |    176    |
| MacBook Pro 16" 2019 |    i9 2.3 GHz 8-core    |  32 | 1TB |     |  12.2 | 11.0.1  |    221    |
| MacBook Pro 16" 2019 |    i7 2.6 GHz 6-core    |  16 | 512 |     |  12.2 | 11.0.1  |    250    |
| MacBook Pro 13" 2020 |    i5 2.0 GHz 4-core    |  16 | 1TB |     |  12.2 | 11.0.1  |    265    |
| MacBook Pro 15" 2015 |    i7 2.2 GHz 4-core    |  16 | 256 |     |  12.1 | 11.0.1  |    324    |
| MacBook Pro 15" 2015 |    i7 2.2 GHz 4-core    |  16 | 256 |     |  12.1 | 10.15.5 |    334    |
|     iMac 27" 2011    |    i7 3.4 GHz 4-core    |  16 | 250 |     |  12.1 | 10.15.7 |    378    |
<<<<<<< HEAD
| MacBook Pro 13" 2017 |    i5 2.3 GHz 2-core    |  16 | 256 |     |  12.2 | 11.0.1  |    448    |
=======
|    iMac 21.5" 2017   |    i5 3.0 GHz 4-core    |  16 |     | 1TB |  12.2 | 11.0.1  |    725    |
| MacBook Pro 13" 2016 |    i5 2.9 GHz 2-core    |   8 | 256 |     |  12.2 | 11.0.1  |    518    |
>>>>>>> 2560d02e

## Xcode 11

|        Device        |           CPU           | RAM | SSD | HDD | Xcode |  macOS  | Time(sec) |
|:--------------------:|:-----------------------:|:---:|:---:|:---:|:-----:|:-------:|:---------:|
|     iMac 27" 2020    |    i9 3.6 GHz 10-core   |  64 | 512 |     |  11.6 | 10.15.6 |    217    |
|   iMac Pro 27" 2017  |  Xeon 3.0 GHz 10-core   |  64 | 1TB |     |  11.7 | 10.15.6 |    222    |
|     iMac 27" 2020    |    i7 3.8 GHz 8-core    |  64 | 512 |     |  11.6 | 10.15.6 |    229    |
|     iMac 27" 2020    |    i7 3.8 GHz 8-core    |  32 | 512 |     |  11.6 | 10.15.6 |    229    |
|     iMac 27" 2019    |    i9 3.6 GHz 8-core    |  64 | 2TB |     |  11.6 | 10.15.6 |    252    |
|   iMac Pro 27" 2017  |   Xeon 3.2 GHz 8-core   |  32 | 1TB |     |  11.6 | 10.15.6 |    263    |
|     Mac Mini 2018    |    i7 3.2 GHz 6-core    |  16 | 512 |     |  11.7 | 10.15.5 |    300    |
| MacBook Pro 16" 2019 |    i9 2.3 GHz 8-core    |  32 | 2TB |     |  11.6 | 10.15.6 |    328    |
| MacBook Pro 16" 2019 |    i7 2.6 GHz 6-core    |  16 | 512 |     |  11.6 | 10.15.6 |    353    |
|     Mac Mini 2018    | i5-8500B 3.0 GHz 6-core |  8  | 512 |     |  11.7 | 10.15.6 |    383    |
|     iMac 27" 2017    |    i7 4.2 GHz 4-core    |  48 | 2TB |     |  11.7 | 10.15.6 |    411    |
|    iMac 21.5" 2017   |  i7-7700 3.6 GHz 4-core |  16 | 1TB |     |  11.7 | 10.16.6 |    419    |
| MacBook Pro 15" 2018 |    i7 2.6 GHz 6-core    |  16 | 512 |     |  11.6 | 10.15.6 |    440    |
|     Mac Pro 2013     |E5-1650 v2 3.5 GHz 6-core|  32 | 1TB |     |  11.7 | 10.15.6 |    518    |
| MacBook Pro 15" 2017 |    i7 2.9 GHz 4-core    |  16 | 512 |     |  11.6 | 10.15.6 |    583    |
| MacBook Pro 15" 2015 |    i7 2.2 GHz 4-core    |  16 | 265 |     |  11.7 | 10.15.6 |    594    |
| MacBook Pro 15" 2016 |    i7 2.7 GHz 4-core    |  16 | 1TB |     |  11.7 | 10.15.6 |    642    |
|     Mac Mini 2014    |    i5 2.6 GHz 2-core    |  8  |     | 1TB |  11.7 | 10.15.6 |    1193   |

## Custom Hardware - Xcode 12

|        Device        |           CPU           | RAM | SSD | HDD | Xcode |  macOS  | Time(sec) |
|:--------------------:|:-----------------------:|:---:|:---:|:---:|:-----:|:-------:|:---------:|
|   NLEstation 2020    |    i9 3.6 GHz 8-core    |  64 | 1TB |     |  12.2 | 10.15.7 |    129    |
|      Hackintosh      |i7-10700K 3.8 Ghz 8-core |  32 | 1TB |     |  12.2 | 10.15.7 |    130    |
|      Hackintosh      |  i5-9400 2.9 Ghz 6-core |  32 | 512 | 2TB |  12.1 | 10.15.7 |    191    |
|      Hackintosh      | i3-10100 3.6 Ghz 4-core |  32 | 1TB |     |  12.1 | 10.15.7 |    233    |

## Custom Hardware - Xcode 11

|        Device        |           CPU           | RAM | SSD | HDD | Xcode |  macOS  | Time(sec) |
|:--------------------:|:-----------------------:|:---:|:---:|:---:|:-----:|:-------:|:---------:|
|      Hackintosh      |  i5-8400 2.8 Ghz 6-core |  32 | 512 |     |  11.6 | 10.15.6 |    409    |
|       Ryzentosh      |  R5 3600 3.6 Ghz 6-core |  16 | 1TB |     |  11.7 | 10.15.6 |    312    |

## Set up

- Download and install [Xcode](https://apps.apple.com/us/app/xcode/id497799835).
- Open Xcode and install `additional tools` (Xcode should suggest it automatically).
- [Download](https://github.com/devMEremenko/XcodeBenchmark/archive/master.zip) and unarchive XcodeBenchmark project.

## Before each test

1. Disconnect the network cable and turn off WiFi.
2. Make sure to disable all software running at startup
    - Go to `System Preferences` -> `Users and Groups` -> `User` -> `Login Items`.
    - Empty the list.
3. Update `Energy Saver` settings 
	- Go to `System Preferences` -> `Energy Saver` -> `Turn display off`  and set 15 min.
3. Reboot and cool down your Mac.
4. Connect to the power adapter if you use MacBook.

## Running a test

1. Open the `Terminal` app.
2. Write `cd ` and drag & drop `XcodeBenchmark` folder to the `Terminal` app to form `cd path/to/xcode-benchmark`.
2. Run `sh benchmark.sh` in `Terminal`.
3. When `XcodeBenchmark` has completed you will see [this information](img/contribution-example.png).
4. Upload your results, see [Contribution](https://github.com/devMEremenko/XcodeBenchmark#contribution) section.

## FAQ

**Q: What's inside?**

A framework that includes **42** popular CocoaPods libraries and **70+** dependencies in total.

| Language      | files | blank  | comment | code   |
|---------------|-------|--------|---------|--------|
| C/C++ Header  | 2785  | 58618  | 143659  | 215644 |
| C++           | 750   | 24771  | 30788   | 182663 |
| Objective C   | 882   | 27797  | 23183   | 148244 |
| Swift         | 1122  | 21821  | 35225   | 113945 |
| C             | 390   | 15064  | 23319   | 84119  |
| Objective C++ | 69    | 2980   | 2026    | 15561  |
| Markdown      | 61    | 4865   | 1       | 15131  |
| XML           | 144   | 1022   | 10      | 13047  |
| Bourne Shell  | 3     | 244    | 209     | 1321   |
| JSON          | 22    | 1      | 0       | 1114   |
| Pascal        | 2     | 87     | 185     | 180    |
| YAML          | 1     | 0      | 0       | 5      |
| SUM:          | 6231  | 157270 | 258605  | 790974 |

**Q: What do the results mean?**
1. First of all, the project is **huge**. Most projects are of a much smaller size.
2. The results show *relative* performance in Xcode, compared to other Macs running under similar conditions.

**Q: Why is CocoaPods not excluded from git-repo?**
- The project is also used by non-programmers. Let's *keep it simple*.

## Contribution

- **Preferred:** [Submit a pull request](https://github.com/devMEremenko/XcodeBenchmark/pulls) and add a row to the `Score` section.  
- [Open an issue](https://github.com/devMEremenko/XcodeBenchmark/issues/new/choose) and include all info to fill the `Score` section if you cannot submit a pull request.

Make sure:
- [All steps](https://github.com/devMEremenko/XcodeBenchmark#before-each-test) are performed
- `Time` column is still sorted after insertion.
- You are added to the end of the [Contributors](https://github.com/devMEremenko/XcodeBenchmark#contributors) list.
- Attach a screenshot with a compilation time. [Example](img/contribution-example.png).
- The content in cells is centered. You can use [this tool](https://www.tablesgenerator.com/markdown_tables) to edit a table.
    - File -> Paste table data
    - Select all cells -> Right click -> Text align -> Center

## Contributors

- [Maxim Eremenko](https://www.linkedin.com/in/maxim-eremenko/)
- [Max Tech](https://www.youtube.com/channel/UCptwuAv0XQHo1OQUSaO6NHw) YouTube channel
- [@bitsmakerde](https://github.com/bitsmakerde)
- [@ivanfeanor](https://github.com/ivanfeanor)
- [@sverrisson](https://github.com/sverrisson)
- [@radianttap](https://github.com/radianttap)
- [@rynaardb](https://github.com/rynaardb)
- [@ekhodykin](https://github.com/ekhodykin)
- [@N0un](https://github.com/N0un)
- [Paul Zabelin](https://github.com/paulz)
- [@theome](https://github.com/Theome)
- [@Kuluum](https://github.com/Kuluum)
- [@villy21](https://github.com/Villy21)
- [@zhi6w](https://github.com/zhi6w)
- [@soorinpark](https://github.com/soorinpark)
- [@igorkulman](https://github.com/igorkulman)
- [@matopeto](https://github.com/matopeto)
- [@morid1n](https://twitter.com/morid1n)
- [@passatgt](https://github.com/passatgt)
- [@ignatovsa](https://github.com/ignatovsa)
- [@azonov](https://github.com/azonov)
- [@euwars](https://twitter.com/euwars)
- [@samadipour](https://github.com/samadipour)
- [@dmcrodrigues](https://github.com/dmcrodrigues)
- [@MeshkaniMohammad](https://github.com/MeshkaniMohammad)
- [@CasperNEw](https://github.com/CasperNEw)
<<<<<<< HEAD
- [@Jimmy-Lee](https://github.com/Jimmy-Lee)
=======
- [@iOSleep](https://github.com/iOSleep)
- [@iPader](https://github.com/ipader)
- [@boltomli](https://github.com/boltomli)
>>>>>>> 2560d02e
<|MERGE_RESOLUTION|>--- conflicted
+++ resolved
@@ -22,12 +22,9 @@
 | MacBook Pro 15" 2015 |    i7 2.2 GHz 4-core    |  16 | 256 |     |  12.1 | 11.0.1  |    324    |
 | MacBook Pro 15" 2015 |    i7 2.2 GHz 4-core    |  16 | 256 |     |  12.1 | 10.15.5 |    334    |
 |     iMac 27" 2011    |    i7 3.4 GHz 4-core    |  16 | 250 |     |  12.1 | 10.15.7 |    378    |
-<<<<<<< HEAD
 | MacBook Pro 13" 2017 |    i5 2.3 GHz 2-core    |  16 | 256 |     |  12.2 | 11.0.1  |    448    |
-=======
 |    iMac 21.5" 2017   |    i5 3.0 GHz 4-core    |  16 |     | 1TB |  12.2 | 11.0.1  |    725    |
 | MacBook Pro 13" 2016 |    i5 2.9 GHz 2-core    |   8 | 256 |     |  12.2 | 11.0.1  |    518    |
->>>>>>> 2560d02e
 
 ## Xcode 11
 
@@ -164,10 +161,7 @@
 - [@dmcrodrigues](https://github.com/dmcrodrigues)
 - [@MeshkaniMohammad](https://github.com/MeshkaniMohammad)
 - [@CasperNEw](https://github.com/CasperNEw)
-<<<<<<< HEAD
-- [@Jimmy-Lee](https://github.com/Jimmy-Lee)
-=======
 - [@iOSleep](https://github.com/iOSleep)
 - [@iPader](https://github.com/ipader)
 - [@boltomli](https://github.com/boltomli)
->>>>>>> 2560d02e
+- [@Jimmy-Lee](https://github.com/Jimmy-Lee)