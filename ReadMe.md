--- conflicted
+++ resolved
@@ -19,11 +19,8 @@
 | Mac Studio 2022      |     M1 Ultra 20-core    |  64 | 2TB |     |  13.3 | 12.3    |     67    |
 | Mac Studio 2022      |     M1 Ultra 20-core    | 128 | 4TB |     | 13.3.1| 12.3.1  |     68    |
 | MacBook Pro 16" 2023 |      M2 Max 12-core     |  32 | 1TB |     |  14.2 | 13.2    |     72    |
-<<<<<<< HEAD
+| MacBook Pro 14" 2023 |      M2 Max 12-core     |  64 | 2TB |     |  14.2 | 13.2    |     72    |
 | Mac Mini 2023        |      M2 Pro 12-core     |  32 | 2TB |     |  14.2 | 13.2    |     80    |
-=======
-| MacBook Pro 14" 2023 |      M2 Max 12-core     |  64 | 2TB |     |  14.2 | 13.2    |     72    |
->>>>>>> bbafac99
 | MacBook Pro 14" 2023 |      M2 Pro 10-core     |  32 | 512 |     |  14.2 | 13.2    |     85    |
 | Mac Mini 2023        |     M2 Pro 10-core      |  16 | 512 |     | 14.2  | 13.2    |     85    |
 | Mac Studio 2022      |     M1 Max 10-core      |  32 | 500 |     | 13.3.1| 12.3.1  |     89    |
