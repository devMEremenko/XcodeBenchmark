--- conflicted
+++ resolved
@@ -15,13 +15,9 @@
 
 |        Device        |           CPU           | RAM | SSD | HDD | Xcode |  macOS  | Time(sec) |
 |:--------------------:|:-----------------------:|:---:|:---:|:---:|:-----:|:-------:|:---------:|
-<<<<<<< HEAD
-| MacBook Pro 14" 2021 |      M1 Max 10-core     |  32 | 2TB |     |  13.1 | 12.0.1  |    90     |
-| MacBook Pro 16" 2021 |      M1 Max 10-core     |  32 | 1TB |     |  13.1 | 12.0.1  |    98     |
-=======
+| MacBook Pro 14" 2021 |      M1 Max 10-core     |  32 | 2TB |     |  13.1 | 12.0.1  |     90    |
 | MacBook Pro 14" 2021 |      M1 Max 10-core     |  64 | 2TB |     |  13.1 | 12.0.1  |     92    |
 | MacBook Pro 16" 2021 |      M1 Max 10-core     |  32 | 1TB |     |  13.1 | 12.0.1  |     98    |
->>>>>>> 807e70da
 | MacBook Pro 16" 2021 |      M1 Pro 10-core     |  16 | 1TB |     |  13.1 | 12.0.1  |    102    |
 | MacBook Pro 14" 2021 |      M1 Pro 8-core      |  16 | 512 |     |  13.1 | 12.0.1  |    109    |
 | MacBook Pro 13" 2020 |      M1 8-core          |  16 | 1TB |     |  13.1 | 12.0.1  |    130    |
