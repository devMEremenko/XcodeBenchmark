`XcodeBenchmark` contains a *large* codebase to measure the compilation time in Xcode.

You are probably familiar with the following question:
> "Should I buy an i5, i7, or even i9 processor for iOS/macOS development?".

`XcodeBenchmark` is initially created for [Max Tech](https://www.youtube.com/channel/UCptwuAv0XQHo1OQUSaO6NHw) YouTube channel to compare the performance of new iMacs 2020.

I believe the results will help developers to make the right *cost/performance* trade-off decision when choosing their next Mac.

## Score

|        Device        |           CPU           | RAM | SSD | HDD | Xcode |  macOS  | Time(sec) |
|:--------------------:|:-----------------------:|:---:|:---:|:---:|:-----:|:-------:|:---------:|
<<<<<<< HEAD
|      Hackintosh      |i7-10700K 3.8 Ghz 8-core |  32 | 1TB |     |  12.2 | 10.15.7 |    130    |
=======
|   NLEstation 2020    |    i9 3.6 GHz 8-core    |  64 | 1TB |     |  12.2 | 10.15.7 |    129    |
>>>>>>> 06bf3f4d
| MacBook Pro 13" 2020 |      Apple M1 8-core    |  16 | 1TB |     |  12.2 |   11.0  |    133    |
| MacBook Air 13" 2020 |  Apple M1 8c (7c GPU)   |   8 | 256 |     |  12.2 |  11.0.1 |    137    |
|     iMac 27" 2020    |    i9 3.6 GHz 10-core   |  64 | 512 |     |  11.6 | 10.15.6 |    217    |
|   iMac Pro 27" 2017  |  Xeon 3.0 GHz 10-core   |  64 | 1TB |     |  11.7 | 10.15.6 |    222    |
|     iMac 27" 2020    |    i7 3.8 GHz 8-core    |  64 | 512 |     |  11.6 | 10.15.6 |    229    |
|     iMac 27" 2020    |    i7 3.8 GHz 8-core    |  32 | 512 |     |  11.6 | 10.15.6 |    229    |
| MacBook Pro 16" 2019 |    i7 2.6 GHz 6-core    |  16 | 512 |     |  12.2 | 11.0.1  |    250    |
|     iMac 27" 2019    |    i9 3.6 GHz 8-core    |  64 | 2TB |     |  11.6 | 10.15.6 |    252    |
|   iMac Pro 27" 2017  |   Xeon 3.2 GHz 8-core   |  32 | 1TB |     |  11.6 | 10.15.6 |    263    |
|     Mac Mini 2018    |    i7 3.2 GHz 6-core    |  16 | 512 |     |  11.7 | 10.15.5 |    300    |
|       Ryzentosh      |  R5 3600 3.6 Ghz 6-core |  16 | 1TB |     |  11.7 | 10.15.6 |    312    |
| MacBook Pro 16" 2019 |    i9 2.3 GHz 8-core    |  32 | 2TB |     |  11.6 | 10.15.6 |    328    |
| MacBook Pro 15" 2015 |    i7 2.2 GHz 4-core    |  16 | 265 |     |  12.1 | 10.15.5 |    334    |
| MacBook Pro 16" 2019 |    i7 2.6 GHz 6-core    |  16 | 512 |     |  11.6 | 10.15.6 |    353    |
|     Mac Mini 2018    | i5-8500B 3.0 GHz 6-core |  8  | 512 |     |  11.7 | 10.15.6 |    383    |
|      Hackintosh      |  i5-8400 2.8 Ghz 6-core |  32 | 512 |     |  11.6 | 10.15.6 |    409    |
|     iMac 27" 2017    |    i7 4.2 GHz 4-core    |  48 | 2TB |     |  11.7 | 10.15.6 |    411    |
|    iMac 21.5" 2017   |  i7-7700 3.6 GHz 4-core |  16 | 1TB |     |  11.7 | 10.16.6 |    419    |
| MacBook Pro 15" 2018 |    i7 2.6 GHz 6-core    |  16 | 512 |     |  11.6 | 10.15.6 |    440    |
|     Mac Pro 2013     |E5-1650 v2 3.5 GHz 6-core|  32 | 1TB |     |  11.7 | 10.15.6 |    518    |
| MacBook Pro 15" 2017 |    i7 2.9 GHz 4-core    |  16 | 512 |     |  11.6 | 10.15.6 |    583    |
| MacBook Pro 15" 2015 |    i7 2.2 GHz 4-core    |  16 | 265 |     |  11.7 | 10.15.6 |    594    |
| MacBook Pro 15" 2016 |    i7 2.7 GHz 4-core    |  16 | 1TB |     |  11.7 | 10.15.6 |    642    |
|     Mac Mini 2014    |    i5 2.6 GHz 2-core    |  8  |     | 1TB |  11.7 | 10.15.6 |    1193   |

## Set up

- Download and install [Xcode](https://apps.apple.com/us/app/xcode/id497799835).
- Open Xcode and install `additional tools` (Xcode should suggest it automatically).
- [Download](https://github.com/devMEremenko/XcodeBenchmark/archive/master.zip) and unarchive XcodeBenchmark project.

## Before each test

1. Disconnect the network cable and turn off WiFi.
2. Make sure to disable all software running at startup
    - Go to `System Preferences` -> `Users and Groups` -> `User` -> `Login Items`.
    - Empty the list.
3. Update `Energy Saver` settings 
	- Go to `System Preferences` -> `Energy Saver` -> `Turn display off`  and set 15 min.
3. Reboot and cool down your Mac.
4. Connect to the power adapter if you use MacBook.

## Running a test

1. Open the `Terminal` app.
2. Write `cd ` and drag & drop `XcodeBenchmark` folder to the `Terminal` app to form `cd path/to/xcode-benchmark`.
2. Run `sh benchmark.sh` in `Terminal`.
3. When `XcodeBenchmark` has completed you will see [this information](img/contribution-example.png).
4. Upload your results, see [Contribution](https://github.com/devMEremenko/XcodeBenchmark#contribution) section.

## FAQ

**Q: What's inside?**

A framework that includes **42** popular CocoaPods libraries and **70+** dependencies in total.

| Language      | files | blank  | comment | code   |
|---------------|-------|--------|---------|--------|
| C/C++ Header  | 2785  | 58618  | 143659  | 215644 |
| C++           | 750   | 24771  | 30788   | 182663 |
| Objective C   | 882   | 27797  | 23183   | 148244 |
| Swift         | 1122  | 21821  | 35225   | 113945 |
| C             | 390   | 15064  | 23319   | 84119  |
| Objective C++ | 69    | 2980   | 2026    | 15561  |
| Markdown      | 61    | 4865   | 1       | 15131  |
| XML           | 144   | 1022   | 10      | 13047  |
| Bourne Shell  | 3     | 244    | 209     | 1321   |
| JSON          | 22    | 1      | 0       | 1114   |
| Pascal        | 2     | 87     | 185     | 180    |
| YAML          | 1     | 0      | 0       | 5      |
| SUM:          | 6231  | 157270 | 258605  | 790974 |

**Q: What do the results mean?**
1. First of all, the project is **huge**. Most projects are of a much smaller size.
2. The results show *relative* performance in Xcode, compared to other Macs running under similar conditions.

**Q: Why is CocoaPods not excluded from git-repo?**
- The project is also used by non-programmers. Let's *keep it simple*.

## Contribution

- **Preferred:** [Submit a pull request](https://github.com/devMEremenko/XcodeBenchmark/pulls) and add a row to the `Score` section.  
- [Open an issue](https://github.com/devMEremenko/XcodeBenchmark/issues/new/choose) and include all info to fill the `Score` section if you cannot submit a pull request.

Make sure:
- [All steps](https://github.com/devMEremenko/XcodeBenchmark#before-each-test) are performed
- `Time` column is still sorted after insertion.
- You are added to the end of the [Contributors](https://github.com/devMEremenko/XcodeBenchmark#contributors) list.
- Attach a screenshot with a compilation time. [Example](img/contribution-example.png).
- The content in cells is centered. You can use [this tool](https://www.tablesgenerator.com/markdown_tables) to edit a table.
    - File -> Paste table data
    - Select all cells -> Right click -> Text align -> Center

## Contributors

- [Maxim Eremenko](https://www.linkedin.com/in/maxim-eremenko/)
- [Max Tech](https://www.youtube.com/channel/UCptwuAv0XQHo1OQUSaO6NHw) YouTube channel
- [@bitsmakerde](https://github.com/bitsmakerde)
- [@ivanfeanor](https://github.com/ivanfeanor)
- [@sverrisson](https://github.com/sverrisson)
- [@radianttap](https://github.com/radianttap)
- [@rynaardb](https://github.com/rynaardb)
- [@ekhodykin](https://github.com/ekhodykin)
- [@N0un](https://github.com/N0un)
- [Paul Zabelin](https://github.com/paulz)
- [@theome](https://github.com/Theome)
- [@Kuluum](https://github.com/Kuluum)
- [@villy21](https://github.com/Villy21)
- [@zhi6w](https://github.com/zhi6w)
- [@soorinpark](https://github.com/soorinpark)
- [@igorkulman](https://github.com/igorkulman)
- [@matopeto](https://github.com/matopeto)
- [@morid1n](https://twitter.com/morid1n)<|MERGE_RESOLUTION|>--- conflicted
+++ resolved
@@ -11,11 +11,8 @@
 
 |        Device        |           CPU           | RAM | SSD | HDD | Xcode |  macOS  | Time(sec) |
 |:--------------------:|:-----------------------:|:---:|:---:|:---:|:-----:|:-------:|:---------:|
-<<<<<<< HEAD
+|   NLEstation 2020    |    i9 3.6 GHz 8-core    |  64 | 1TB |     |  12.2 | 10.15.7 |    129    |
 |      Hackintosh      |i7-10700K 3.8 Ghz 8-core |  32 | 1TB |     |  12.2 | 10.15.7 |    130    |
-=======
-|   NLEstation 2020    |    i9 3.6 GHz 8-core    |  64 | 1TB |     |  12.2 | 10.15.7 |    129    |
->>>>>>> 06bf3f4d
 | MacBook Pro 13" 2020 |      Apple M1 8-core    |  16 | 1TB |     |  12.2 |   11.0  |    133    |
 | MacBook Air 13" 2020 |  Apple M1 8c (7c GPU)   |   8 | 256 |     |  12.2 |  11.0.1 |    137    |
 |     iMac 27" 2020    |    i9 3.6 GHz 10-core   |  64 | 512 |     |  11.6 | 10.15.6 |    217    |
