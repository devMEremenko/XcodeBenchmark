--- conflicted
+++ resolved
@@ -11,12 +11,9 @@
 
 |        Device        |           CPU           | RAM | SSD | HDD | Xcode |  macOS  | Time(sec) |
 |:--------------------:|:-----------------------:|:---:|:---:|:---:|:-----:|:-------:|:---------:|
-<<<<<<< HEAD
 |     Mac Pro 2019     |  Xeon 2.5 GHz 28-core   |  96 | 4TB |     |  12.2 | 11.0.1  |    90     |
-=======
 |   NLEstation 2020    |    i9 3.6 GHz 8-core    |  64 | 1TB |     |  12.2 | 10.15.7 |    129    |
 |      Hackintosh      |i7-10700K 3.8 Ghz 8-core |  32 | 1TB |     |  12.2 | 10.15.7 |    130    |
->>>>>>> 8b15a06d
 | MacBook Pro 13" 2020 |      Apple M1 8-core    |  16 | 1TB |     |  12.2 |   11.0  |    133    |
 | MacBook Air 13" 2020 |  Apple M1 8c (7c GPU)   |   8 | 256 |     |  12.2 |  11.0.1 |    137    |
 |     iMac 27" 2019    |    i9 3.6 GHz 8-core    |  40 | 512 |     |  12.2 | 11.0.1  |    163    |
@@ -131,12 +128,9 @@
 - [@zhi6w](https://github.com/zhi6w)
 - [@soorinpark](https://github.com/soorinpark)
 - [@igorkulman](https://github.com/igorkulman)
-<<<<<<< HEAD
-- [@euwars](https://twitter.com/euwars)
-=======
 - [@matopeto](https://github.com/matopeto)
 - [@morid1n](https://twitter.com/morid1n)
 - [@passatgt](https://github.com/passatgt)
 - [@ignatovsa](https://github.com/ignatovsa)
 - [@azonov](https://github.com/azonov)
->>>>>>> 8b15a06d
+- [@euwars](https://twitter.com/euwars)