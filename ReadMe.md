--- conflicted
+++ resolved
@@ -48,11 +48,8 @@
 | MacBook Pro 15" 2016 |    i7 2.6 GHz 4-core    |  16 | 256 |     |  13.1 | 12.0.1  |    362    |
 |     iMac 27" 2015    |    i5 3.3 GHz 4-core    |  32 | 1TB |     |  13.1 | 11.6    |    400    |
 | MacBook Pro 13" 2017 |    i5 2.3 GHz 2-core    |   8 | 256 |     |  13.1 | 11.5.1  |    511    |
-<<<<<<< HEAD
+| MacBook Pro 13" 2016 |    i5 2.0 GHz 2-core    |   8 | 256 |     |  13.1 | 12.5.1  |    672    |
 | MacBook Pro 13" 2013 |    i5 2.4 GHz 2-core    |   8 | 256 |     |  13.2 | 11.7.2  |    747    |
-=======
-| MacBook Pro 13" 2016 |    i5 2.0 GHz 2-core    |   8 | 256 |     |  13.1 | 12.5.1  |    672    |
->>>>>>> 13cfd3df
 | MacBook Pro 13" 2015 |    i5 2.7 GHz 2-core    |   8 | 256 |     |  13.2 | 12.0.1  |    860    |
 
 
