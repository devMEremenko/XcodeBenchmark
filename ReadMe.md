--- conflicted
+++ resolved
@@ -14,18 +14,15 @@
 ## Xcode 15
 |        Device        |           CPU           | RAM | SSD | Xcode |  macOS | Time(sec) |
 |:--------------------:|:-----------------------:|:---:|:---:|:-----:|:------:|:---------:|
-<<<<<<< HEAD
-| MacBook Pro 14" 2023 |     M2 Pro 10-core      |  32 | 2TB |  15.0 |  13.6  |    130    |
-=======
 | Mac Studio 2023      |     M2 Ultra 24-core    | 192 | 2TB | 15.0.1| 14.0   |     63    |
 | MacBook Pro 16" 2023 |     M3 Max 16-core      |  64 | 1TB | 15.0.1| 14.1.1 |     71    |
 | MacBook Pro 16" 2023 |     M3 Max 14-core      |  36 | 1TB | 15.0.1| 14.1.1 |     79    |
 | MacBook Pro 14" 2023 |     M3 Max 14-core      |  36 | 1TB | 15.0.1| 14.1.1 |     79    |
 | MacBook Pro 14" 2023 |     M2 Pro 10-core      |  16 | 512 |  15.0 | 13.6.0 |    119    |
+| MacBook Pro 14" 2023 |     M2 Pro 10-core      |  32 | 2TB |  15.0 | 13.6   |    130    |
 | MacBook Pro 16" 2021 |     M1 Pro 10-core      |  16 | 512 | 15.0.1| 14.0   |    136    |
->>>>>>> 40cebff8
 | MacBook Pro 16" 2021 |     M1 Pro 10-core      |  32 | 512 |  15.0 | 13.5.2 |    137    |
-| MacBook Air 13" 2020 |      M1 8c (8c GPU)     |  16 | 512 |  15.0 |  14.0  |    208    |
+| MacBook Air 13" 2020 |      M1 8c (8c GPU)     |  16 | 512 |  15.0 | 14.0   |    208    |
 | MacBook Pro 15" 2018 |     i7 2.6 GHz 6-ore    |  16 | 512 |  15.0 | 14.0.0 |    348    |
 
 
