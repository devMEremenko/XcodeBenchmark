`XcodeBenchmark` contains a *large* codebase to measure the compilation time in Xcode.

You are probably familiar with the following question:
> "Should I buy an i5, i7, or even i9 processor for iOS/macOS development?".

`XcodeBenchmark` is initially created for [Max Tech](https://www.youtube.com/channel/UCptwuAv0XQHo1OQUSaO6NHw) YouTube channel to compare the performance of new iMacs 2020.

I believe the results will help developers to make the right *cost/performance* trade-off decision when choosing their next Mac.

## Xcode 12

|        Device        |           CPU           | RAM | SSD | HDD | Xcode |  macOS  | Time(sec) |
|:--------------------:|:-----------------------:|:---:|:---:|:---:|:-----:|:-------:|:---------:|
|     Mac Pro 2019     |  Xeon 2.5 GHz 28-core   |  96 | 4TB |     |  12.2 | 11.0.1  |    90     |
|     Mac mini 2020    |      Apple M1 8-core    |  16 | 1TB |     |  12.2 |   11.0  |    116    |
| MacBook Pro 13" 2020 |      Apple M1 8-core    |  16 | 1TB |     |  12.2 |   11.0  |    117    |
| MacBook Air 13" 2020 |  Apple M1 8c (8c GPU)   |  16 | 512 |     |  12.2 | 11.0.1  |    128    |
|     Mac mini 2020    |      Apple M1 8-core    |   8 | 256 |     |  12.2 | 11.0.1  |    130    |
| MacBook Air 13" 2020 |  Apple M1 8c (7c GPU)   |   8 | 256 |     |  12.2 | 11.0.1  |    137    |
|     iMac 27" 2019    |    i9 3.6 GHz 8-core    |  64 | 2TB |     |  12.1 | 11.0.1  |    145    |
|     iMac 27" 2020    |    i9 3.6 GHz 10-core   | 128 | 1TB |     |  12.2 | 11.0.1  |    146    |
|   iMac Pro 27" 2017  |   Xeon 3.2 GHz 8-Core   |  32 | 1TB |     |  12.2 | 10.15.7 |    158    |
|     iMac 27" 2019    |    i9 3.6 GHz 8-core    |  40 | 512 |     |  12.2 | 11.0.1  |    163    |
| MacBook Pro 16" 2019 |    i9 2.4 GHz 8-core    |  32 | 512 |     |  12.2 | 11.0.1  |    176    |
|     Mac mini 2018    |    i7 3.2 GHz 6-core    |  32 | 512 |     |  12.2 | 11.0.1  |    192    |
| MacBook Pro 16" 2019 |    i9 2.3 GHz 8-core    |  32 | 1TB |     |  12.2 | 11.0.1  |    221    |
|     Mac mini 2018    |    i7 3.2 GHz 6-core    |  16 | 1TB |     |  12.0 | 10.15.5 |    228    |
|     iMac 27" 2017    |    i7 4.2 GHz 4-core    |  16 | 1TB |     |  12.2 | 11.0.1  |    246    |
| MacBook Pro 16" 2019 |    i7 2.6 GHz 6-core    |  16 | 512 |     |  12.2 | 11.0.1  |    250    |
| MacBook Pro 13" 2020 |    i5 2.0 GHz 4-core    |  16 | 1TB |     |  12.2 | 11.0.1  |    265    |
| MacBook Pro 15" 2017 |    i7 2.8 GHz 4-core    |  16 | 256 |     |  12.2 | 11.0.1  |    282    |
| MacBook Pro 15" 2015 |    i7 2.2 GHz 4-core    |  16 | 256 |     |  12.1 | 11.0.1  |    324    |
| MacBook Pro 15" 2015 |    i7 2.2 GHz 4-core    |  16 | 256 |     |  12.1 | 10.15.5 |    334    |
| MacBook Pro 15" 2014 |    i7 2.5 GHz 4-core    |  16 | 256 |     |  12.2 | 10.15.7 |    343    |
| MacBook Pro 15" 2013 |    i7 2.3 GHz 4-core    |  16 | 512 |     |  12.2 | 10.15.7 |    374    |
|     iMac 27" 2011    |    i7 3.4 GHz 4-core    |  16 | 250 |     |  12.1 | 10.15.7 |    378    |
| MacBook Pro 13" 2017 |    i5 2.3 GHz 2-core    |  16 | 256 |     |  12.2 | 11.0.1  |    448    |
| MacBook Pro 13" 2016 |    i5 2.9 GHz 2-core    |   8 | 256 |     |  12.2 | 11.0.1  |    518    |
| MacBook Pro 13" 2016 |    i5 2.0 GHz 2-core    |   8 | 256 |     |  12.2 | 11.0.1  |    574    |
| MacBook Pro 13" 2015 |    i5 2.7 Ghz 2-core    |   8 | 512 |     |  12.2 | 10.15.7 |    597    |
| MacBook Air 13" 2015 |    i7 2.2 Ghz 2-core    |   8 | 256 |     |  12.0 | 10.15.7 |    610    |
| MacBook Air 13" 2020 |    i3 1.1 GHz 2-core    |   8 | 256 |     |  12.2 | 11.0.1  |    700    |
|    iMac 21.5" 2017   |    i5 3.0 GHz 4-core    |  16 |     | 1TB |  12.2 | 11.0.1  |    725    |
|   MacBook Air 2014   |    i5 1.4 GHz 2-core    |   4 | 128 |     |  12.2 | 11.0.1  |    894    |

## Xcode 11

|        Device        |           CPU           | RAM | SSD | HDD | Xcode |  macOS  | Time(sec) |
|:--------------------:|:-----------------------:|:---:|:---:|:---:|:-----:|:-------:|:---------:|
|     iMac 27" 2020    |    i9 3.6 GHz 10-core   |  64 | 512 |     |  11.6 | 10.15.6 |    217    |
|   iMac Pro 27" 2017  |  Xeon 3.0 GHz 10-core   |  64 | 1TB |     |  11.7 | 10.15.6 |    222    |
|     iMac 27" 2020    |    i7 3.8 GHz 8-core    |  64 | 512 |     |  11.6 | 10.15.6 |    229    |
|     iMac 27" 2020    |    i7 3.8 GHz 8-core    |  32 | 512 |     |  11.6 | 10.15.6 |    229    |
|     iMac 27" 2019    |    i9 3.6 GHz 8-core    |  64 | 2TB |     |  11.6 | 10.15.6 |    252    |
|   iMac Pro 27" 2017  |   Xeon 3.2 GHz 8-core   |  32 | 1TB |     |  11.6 | 10.15.6 |    263    |
|     Mac Mini 2018    |    i7 3.2 GHz 6-core    |  16 | 512 |     |  11.7 | 10.15.5 |    300    |
| MacBook Pro 16" 2019 |    i9 2.3 GHz 8-core    |  32 | 2TB |     |  11.6 | 10.15.6 |    328    |
| MacBook Pro 16" 2019 |    i7 2.6 GHz 6-core    |  16 | 512 |     |  11.6 | 10.15.6 |    353    |
|     Mac Mini 2018    | i5-8500B 3.0 GHz 6-core |  8  | 512 |     |  11.7 | 10.15.6 |    383    |
|     iMac 27" 2017    |    i7 4.2 GHz 4-core    |  48 | 2TB |     |  11.7 | 10.15.6 |    411    |
|    iMac 21.5" 2017   |  i7-7700 3.6 GHz 4-core |  16 | 1TB |     |  11.7 | 10.16.6 |    419    |
| MacBook Pro 15" 2018 |    i7 2.6 GHz 6-core    |  16 | 512 |     |  11.6 | 10.15.6 |    440    |
|     Mac Pro 2013     |E5-1650 v2 3.5 GHz 6-core|  32 | 1TB |     |  11.7 | 10.15.6 |    518    |
| MacBook Pro 15" 2017 |    i7 2.9 GHz 4-core    |  16 | 512 |     |  11.6 | 10.15.6 |    583    |
| MacBook Pro 15" 2015 |    i7 2.2 GHz 4-core    |  16 | 265 |     |  11.7 | 10.15.6 |    594    |
| MacBook Pro 15" 2016 |    i7 2.7 GHz 4-core    |  16 | 1TB |     |  11.7 | 10.15.6 |    642    |
|     Mac Mini 2014    |    i5 2.6 GHz 2-core    |  8  |     | 1TB |  11.7 | 10.15.6 |    1193   |

## Custom Hardware - Xcode 12

<<<<<<< HEAD
|        Device        |            CPU            | RAM | SSD | HDD | Xcode |  macOS  | Time(sec) |    Comments    |
|:--------------------:|:-------------------------:|:---:|:---:|:---:|:-----:|:-------:|:---------:|----------------|
|      Hackintosh      | i9-10900k 3.7 Ghz 10-core |  64 | 512 | 6TB |  12.2 | 11.0.1  |    122    |                |
|   NLEstation 2020    |     i9 3.6 GHz 8-core     |  64 | 1TB |     |  12.2 | 10.15.7 |    129    |                |
|      Hackintosh      | i7-10700K 3.8 Ghz 8-core  |  32 | 1TB |     |  12.2 | 10.15.7 |    130    |                |
|       Ryzentosh      |  R9 3900 3.8 Ghz 12-core  |  32 | 512 |     |  12.1 | 10.15.4 |    161    |                |
|      Hackintosh      |   i5-9400 2.9 Ghz 6-core  |  32 | 512 | 2TB |  12.1 | 10.15.7 |    191    |                |
|      Hackintosh      |  i3-10100 3.6 Ghz 4-core  |  32 | 1TB |     |  12.1 | 10.15.7 |    233    |                |
=======
|        Device        |           CPU           | RAM | SSD | HDD | Xcode |  macOS  | Time(sec) |    Comments    |
|:--------------------:|:-----------------------:|:---:|:---:|:---:|:-----:|:-------:|:---------:|----------------|
|      Hackintosh      |i9-10850K 3.6 Ghz 10-core|  64 | 1TB |     |  12.2 | 10.15.7 |    113    |                |
|   NLEstation 2020    |    i9 3.6 GHz 8-core    |  64 | 1TB |     |  12.2 | 10.15.7 |    129    |                |
|      Hackintosh      |i7-10700K 3.8 Ghz 8-core |  32 | 1TB |     |  12.2 | 10.15.7 |    130    |                |
|       Ryzentosh      | R9 3900 3.8 Ghz 12-core |  32 | 512 |     |  12.1 | 10.15.4 |    161    |                |
|      Hackintosh      |  i5-9400 2.9 Ghz 6-core |  32 | 512 | 2TB |  12.1 | 10.15.7 |    191    |                |
|      Hackintosh      | i3-10100 3.6 Ghz 4-core |  32 | 1TB |     |  12.1 | 10.15.7 |    233    |                |
|      Hackintosh      | i7-4770K 3.5 Ghz 4-core |  16 | 2TB | 8TB |  12.2 | 10.15.7 |    276    |                |
|       QEMU VM        |   Xeon 1.8 Ghz 4-core   |  8  | 32  |     |  12.2 | 10.15.7 |    775    |                |
>>>>>>> f7c6b944

## Custom Hardware - Xcode 11

|        Device        |           CPU           | RAM | SSD | HDD | Xcode |  macOS  | Time(sec) |    Comments    |
|:--------------------:|:-----------------------:|:---:|:---:|:---:|:-----:|:-------:|:---------:|----------------|
|      Hackintosh      |  i5-8400 2.8 Ghz 6-core |  32 | 512 |     |  11.6 | 10.15.6 |    409    |                |
|       Ryzentosh      |  R5 3600 3.6 Ghz 6-core |  16 | 1TB |     |  11.7 | 10.15.6 |    312    |                |

## Set up

- Download and install [Xcode](https://apps.apple.com/us/app/xcode/id497799835).
- Open Xcode and install `additional tools` (Xcode should suggest it automatically).
- [Download](https://github.com/devMEremenko/XcodeBenchmark/archive/master.zip) and unarchive XcodeBenchmark project.

## Before each test

1. Disconnect the network cable and turn off WiFi.
2. Make sure to disable all software running at startup
    - Go to `System Preferences` -> `Users and Groups` -> `User` -> `Login Items`.
    - Empty the list.
3. Update `Energy Saver` settings 
	- Go to `System Preferences` -> `Energy Saver` -> `Turn display off`  and set 15 min.
3. Reboot and cool down your Mac.
4. Connect to the power adapter if you use MacBook.

## Running a test

1. Open the `Terminal` app.
2. Write `cd ` and drag & drop `XcodeBenchmark` folder to the `Terminal` app to form `cd path/to/xcode-benchmark`.
2. Run `sh benchmark.sh` in `Terminal`.
3. When `XcodeBenchmark` has completed you will see [this information](img/contribution-example.png).
4. Upload your results, see [Contribution](https://github.com/devMEremenko/XcodeBenchmark#contribution) section.

## FAQ

**Q: What's inside?**

A framework that includes **42** popular CocoaPods libraries and **70+** dependencies in total.

| Language      | files | blank  | comment | code   |
|---------------|-------|--------|---------|--------|
| C/C++ Header  | 2785  | 58618  | 143659  | 215644 |
| C++           | 750   | 24771  | 30788   | 182663 |
| Objective C   | 882   | 27797  | 23183   | 148244 |
| Swift         | 1122  | 21821  | 35225   | 113945 |
| C             | 390   | 15064  | 23319   | 84119  |
| Objective C++ | 69    | 2980   | 2026    | 15561  |
| Markdown      | 61    | 4865   | 1       | 15131  |
| XML           | 144   | 1022   | 10      | 13047  |
| Bourne Shell  | 3     | 244    | 209     | 1321   |
| JSON          | 22    | 1      | 0       | 1114   |
| Pascal        | 2     | 87     | 185     | 180    |
| YAML          | 1     | 0      | 0       | 5      |
| SUM:          | 6231  | 157270 | 258605  | 790974 |

**Q: What do the results mean?**
1. First of all, the project is **huge**. Most projects are of a much smaller size.
2. The results show *relative* performance in Xcode, compared to other Macs running under similar conditions.

**Q: Why is CocoaPods not excluded from git-repo?**
- The project is also used by non-programmers. Let's *keep it simple*.

## Contribution

- **If you have any non-Apple hardware components - submit your results to the `Custom Hardware` table.**
- **Preferred:** [Submit a pull request](https://github.com/devMEremenko/XcodeBenchmark/pulls) and add a row to the `Score` section.  
- [Open an issue](https://github.com/devMEremenko/XcodeBenchmark/issues/new/choose) and include all info in the following format:
```
|        Device        |           CPU           | RAM | SSD | HDD | Xcode |  macOS  | Time(sec) |    Comments    |
|:--------------------:|:-----------------------:|:---:|:---:|:---:|:-----:|:-------:|:---------:|----------------|
|     Mac Pro 2019     |  Xeon 2.5 GHz 28-core   |  96 | 4TB |     |  12.2 | 11.0.1  |    90     |                |
| MacBook Air 13" 2020 |  Apple M1 8c (8c GPU)   |  16 | 512 |     |  12.2 | 11.0.1  |    128    |                |
|     Mac Mini 2018    |    i7 3.2 GHz 6-core    |  16 | 512 |     |  11.7 | 10.15.5 |    300    |                |
```

Make sure:
- [All steps](https://github.com/devMEremenko/XcodeBenchmark#before-each-test) are performed
- `Time` column is still sorted after insertion.
- You are added to the end of the [Contributors](https://github.com/devMEremenko/XcodeBenchmark#contributors) list.
- Attach a screenshot with a compilation time. [Example](img/contribution-example.png).
- The content in cells is centered. You can use [this tool](https://www.tablesgenerator.com/markdown_tables) to edit a table.
    - File -> Paste table data
    - Select all cells -> Right click -> Text align -> Center

## Contributors

- [Maxim Eremenko](https://www.linkedin.com/in/maxim-eremenko/)
- [Max Tech](https://www.youtube.com/channel/UCptwuAv0XQHo1OQUSaO6NHw) YouTube channel
- [@bitsmakerde](https://github.com/bitsmakerde)
- [@ivanfeanor](https://github.com/ivanfeanor)
- [@sverrisson](https://github.com/sverrisson)
- [@radianttap](https://github.com/radianttap)
- [@rynaardb](https://github.com/rynaardb)
- [@ekhodykin](https://github.com/ekhodykin)
- [@N0un](https://github.com/N0un)
- [Paul Zabelin](https://github.com/paulz)
- [@theome](https://github.com/Theome)
- [@Kuluum](https://github.com/Kuluum)
- [@villy21](https://github.com/Villy21)
- [@zhi6w](https://github.com/zhi6w)
- [@soorinpark](https://github.com/soorinpark)
- [@igorkulman](https://github.com/igorkulman)
- [@matopeto](https://github.com/matopeto)
- [@morid1n](https://twitter.com/morid1n)
- [@passatgt](https://github.com/passatgt)
- [@ignatovsa](https://github.com/ignatovsa)
- [@azonov](https://github.com/azonov)
- [@euwars](https://twitter.com/euwars)
- [@samadipour](https://github.com/samadipour)
- [@dmcrodrigues](https://github.com/dmcrodrigues)
- [@MeshkaniMohammad](https://github.com/MeshkaniMohammad)
- [@CasperNEw](https://github.com/CasperNEw)
- [@iOSleep](https://github.com/iOSleep)
- [@iPader](https://github.com/ipader)
- [@boltomli](https://github.com/boltomli)
- [@Jimmy-Lee](https://github.com/Jimmy-Lee)
- [@kotalab](https://github.com/kotalab)
- [@valeriyvan](https://github.com/valeriyvan)
- [@twlatl](https://github.com/twlatl)
- [@ypwhs](https://github.com/ypwhs)
- [@freeubi](https://github.com/freeubi)
- [@bariscck](https://github.com/bariscck)
- [@thisura98](https://github.com/Thisura98)
- [@vitallii-t](https://github.com/vitallii-t)
- [@kenji21](https://github.com/kenji21)
- [@hornmichaels](https://github.com/hornmichaels)
- [@sahilsatralkar](https://github.com/sahilsatralkar)
<<<<<<< HEAD
- [@rursache](https://github.com/rursache)
=======
- [@idevid](https://github.com/idevid)
- [@vincentneo](https://github.com/vincentneo)
- [@BradPatras](https://github.com/BradPatras)
- [@LightFocus](https://github.com/lightfocus)
- [@pablosichert](https://github.com/pablosichert)
- [@vm-tester](https://github.com/vm-tester)
>>>>>>> f7c6b944
<|MERGE_RESOLUTION|>--- conflicted
+++ resolved
@@ -68,19 +68,10 @@
 
 ## Custom Hardware - Xcode 12
 
-<<<<<<< HEAD
-|        Device        |            CPU            | RAM | SSD | HDD | Xcode |  macOS  | Time(sec) |    Comments    |
-|:--------------------:|:-------------------------:|:---:|:---:|:---:|:-----:|:-------:|:---------:|----------------|
-|      Hackintosh      | i9-10900k 3.7 Ghz 10-core |  64 | 512 | 6TB |  12.2 | 11.0.1  |    122    |                |
-|   NLEstation 2020    |     i9 3.6 GHz 8-core     |  64 | 1TB |     |  12.2 | 10.15.7 |    129    |                |
-|      Hackintosh      | i7-10700K 3.8 Ghz 8-core  |  32 | 1TB |     |  12.2 | 10.15.7 |    130    |                |
-|       Ryzentosh      |  R9 3900 3.8 Ghz 12-core  |  32 | 512 |     |  12.1 | 10.15.4 |    161    |                |
-|      Hackintosh      |   i5-9400 2.9 Ghz 6-core  |  32 | 512 | 2TB |  12.1 | 10.15.7 |    191    |                |
-|      Hackintosh      |  i3-10100 3.6 Ghz 4-core  |  32 | 1TB |     |  12.1 | 10.15.7 |    233    |                |
-=======
 |        Device        |           CPU           | RAM | SSD | HDD | Xcode |  macOS  | Time(sec) |    Comments    |
 |:--------------------:|:-----------------------:|:---:|:---:|:---:|:-----:|:-------:|:---------:|----------------|
 |      Hackintosh      |i9-10850K 3.6 Ghz 10-core|  64 | 1TB |     |  12.2 | 10.15.7 |    113    |                |
+|      Hackintosh      |i9-10900k 3.7 Ghz 10-core|  64 | 512 | 6TB |  12.2 | 11.0.1  |    122    |                |
 |   NLEstation 2020    |    i9 3.6 GHz 8-core    |  64 | 1TB |     |  12.2 | 10.15.7 |    129    |                |
 |      Hackintosh      |i7-10700K 3.8 Ghz 8-core |  32 | 1TB |     |  12.2 | 10.15.7 |    130    |                |
 |       Ryzentosh      | R9 3900 3.8 Ghz 12-core |  32 | 512 |     |  12.1 | 10.15.4 |    161    |                |
@@ -88,7 +79,6 @@
 |      Hackintosh      | i3-10100 3.6 Ghz 4-core |  32 | 1TB |     |  12.1 | 10.15.7 |    233    |                |
 |      Hackintosh      | i7-4770K 3.5 Ghz 4-core |  16 | 2TB | 8TB |  12.2 | 10.15.7 |    276    |                |
 |       QEMU VM        |   Xeon 1.8 Ghz 4-core   |  8  | 32  |     |  12.2 | 10.15.7 |    775    |                |
->>>>>>> f7c6b944
 
 ## Custom Hardware - Xcode 11
 
@@ -216,13 +206,10 @@
 - [@kenji21](https://github.com/kenji21)
 - [@hornmichaels](https://github.com/hornmichaels)
 - [@sahilsatralkar](https://github.com/sahilsatralkar)
-<<<<<<< HEAD
-- [@rursache](https://github.com/rursache)
-=======
 - [@idevid](https://github.com/idevid)
 - [@vincentneo](https://github.com/vincentneo)
 - [@BradPatras](https://github.com/BradPatras)
 - [@LightFocus](https://github.com/lightfocus)
 - [@pablosichert](https://github.com/pablosichert)
 - [@vm-tester](https://github.com/vm-tester)
->>>>>>> f7c6b944
+- [@rursache](https://github.com/rursache)