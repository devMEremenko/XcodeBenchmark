--- conflicted
+++ resolved
@@ -15,11 +15,6 @@
 
 |        Device        |           CPU           | RAM | SSD | HDD | Xcode |  macOS  | Time(sec) |
 |:--------------------:|:-----------------------:|:---:|:---:|:---:|:-----:|:-------:|:---------:|
-<<<<<<< HEAD
-| MacBook Pro 16 2019  |    i7 2.6 GHz 6-core    |  32 | 512 |     |  13.0 |  11.6   |    248    |
-| MacBook Pro 13" 2018 |    i7 2.7 GHz 4-core    |   8 | 256 |     |  13.0 |  11.6   |    336    |
-
-=======
 | MacBook Pro 16" 2021 |      M1 Pro 10-core     |  16 | 1TB |     |  13.1 | 12.0.1  |    102    |
 | MacBook Pro 16" 2021 |      M1 Max 10-core     |  32 | 1TB |     |  13.1 | 12.0.1  |    103    |
 | MacBook Pro 14" 2021 |      M1 Pro 8-core      |  16 | 512 |     |  13.1 | 12.0.1  |    109    |
@@ -27,7 +22,7 @@
 |    iMac 24" 2021     |      M1 8-core          |  16 | 512 |     |  13.1 | 12.0.1  |    130    |
 | MacBook Pro 16" 2019 |    i7 2.6 GHz 6-core    |  32 | 512 |     |  13.0 | 11.6    |    248    |
 | MacBook Pro 15" 2018 |    i9 2.9 GHz 6-core    |  32 | 1TB |     |  13.0 | 11.6    |    263    |
->>>>>>> 6d1f2774
+| MacBook Pro 13" 2018 |    i7 2.7 GHz 4-core    |   8 | 256 |     |  13.0 |  11.6   |    336    |
 
 ## Xcode 12.5
 
