`XcodeBenchmark` contains a *large* codebase to measure the compilation time in Xcode.

You are probably familiar with the following question:
> "Should I buy an i5, i7, or even i9 processor for iOS/macOS development?".

`XcodeBenchmark` is initially created for [Max Tech](https://www.youtube.com/channel/UCptwuAv0XQHo1OQUSaO6NHw) YouTube channel to compare the performance of new iMacs 2020.

I believe the results will help developers to make the right *cost/performance* trade-off decision when choosing their next Mac.

## Note
PR merging will be performed on a best-effort basis.  
If a device you are looking for is not on the list below, check out open [issues](https://github.com/devMEremenko/XcodeBenchmark/issues) and [PRs](https://github.com/devMEremenko/XcodeBenchmark/pulls).

## Xcode 13.0 or above

|        Device        |           CPU           | RAM | SSD | HDD | Xcode |  macOS  | Time(sec) |
|:--------------------:|:-----------------------:|:---:|:---:|:---:|:-----:|:-------:|:---------:|
| MacBook Pro 14" 2021 |      M1 Max 10-core     |  32 | 2TB |     |  13.1 | 12.0.1  |     90    |
| MacBook Pro 14" 2021 |      M1 Max 10-core     |  64 | 2TB |     |  13.1 | 12.0.1  |     92    |
| MacBook Pro 16" 2021 |      M1 Max 10-core     |  64 | 4TB |     |  13.1 | 12.0.1  |     93    |
| MacBook Pro 16" 2021 |      M1 Max 10-core     |  32 | 1TB |     |  13.1 | 12.0.1  |     98    |
| MacBook Pro 16" 2021 |      M1 Pro 10-core     |  16 | 1TB |     |  13.1 | 12.0.1  |    102    |
| MacBook Pro 14" 2021 |      M1 Pro 8-core      |  16 | 512 |     |  13.1 | 12.0.1  |    109    |
| MacBook Pro 13" 2020 |      M1 8-core          |  16 | 1TB |     |  13.1 | 12.0.1  |    130    |
|    iMac 24" 2021     |      M1 8-core          |  16 | 512 |     |  13.1 | 12.0.1  |    130    |
| MacBook Pro 16" 2019 |    i9 2.3 GHz 8-core    |  16 | 1TB |     |  13.2 | 11.6.1  |    184    |
| MacBook Pro 16" 2019 |    i9 2.4 GHz 8-core    |  64 | 1TB |     |  13.1 | 12.0.1  |    212    |
| MacBook Pro 16" 2019 |    i9 2.4 GHz 8-core    |  32 | 1TB |     |  13.0 | 11.6    |    223    |
|     Mac Pro 2012     |2 x Xeon 3.46 GHz 6-core |  48 | 500 |     |  13.1 | 12.0.1  |    230    |
|     Mac mini 2018    |    i5 3.0 Ghz 6-core    |   8 | 256 |     |  13.0 | 12.0.1  |    235    |
| MacBook Pro 16" 2019 |    i7 2.6 GHz 6-core    |  32 | 512 |     |  13.0 | 11.6    |    248    |
|     Mac Pro 2013     |E5-2697v2 2.7 GHz 12-Core|  64 | 256 |     |  13.1 | 11.6    |    254    |
| MacBook Pro 13" 2020 |    i7 2.3 GHz 4-core    |  32 | 512 |     |  13.1 | 12.0.1  |    255    |
| MacBook Pro 15" 2018 |    i9 2.9 GHz 6-core    |  32 | 1TB |     |  13.0 | 11.6    |    263    |
| MacBook Pro 13" 2018 |    i7 2.7 GHz 4-core    |   8 | 256 |     |  13.0 | 11.6    |    336    |
<<<<<<< HEAD
| MacBook Pro 13" 2013 |    i7 2.8 GHz 2-core    |   8 | 256 |     |  13.1 | 11.6.1  |    650    |
=======
| MacBook Pro 15" 2016 |    i7 2.6 GHz 4-core    |  16 | 256 |     |  13.1 | 12.0.1  |    362    |
|     iMac 27" 2015    |    i5 3.3 GHz 4-core    |  32 | 1TB |     |  13.1 | 11.6    |    400    |
| MacBook Pro 13" 2017 |    i5 2.3 GHz 2-core    |   8 | 256 |     |  13.1 | 11.5.1  |    511    |
>>>>>>> 41f926b4

## Xcode 12.5

|        Device        |           CPU           | RAM | SSD | HDD | Xcode |  macOS  | Time(sec) |
|:--------------------:|:-----------------------:|:---:|:---:|:---:|:-----:|:-------:|:---------:|
|    iMac 24" 2021     |      M1 8-core          |  16 | 512 |     |  12.5 | 12.0.1  |    124    |
| MacBook Pro 16" 2019 |    i7 2.6 GHz 6-core    |  16 | 512 |     |  12.5 |   11.4  |    282    |
| MacBook Pro 15" 2015 |    i7 2.5 GHz 4-core    |  16 | 512 |     |  12.5 | 11.2.3  |    361    |

## Xcode 12

|        Device        |           CPU           | RAM | SSD | HDD | Xcode |  macOS  | Time(sec) |
|:--------------------:|:-----------------------:|:---:|:---:|:---:|:-----:|:-------:|:---------:|
|     Mac Pro 2019     |  Xeon 2.5 GHz 28-core   |  96 | 4TB |     |  12.2 | 11.0.1  |    90     |
|     Mac mini 2020    |        M1 8-core        |  16 | 1TB |     |  12.2 |   11.0  |    116    |
| MacBook Pro 13" 2020 |        M1 8-core        |  16 | 1TB |     |  12.2 |   11.0  |    117    |
| MacBook Air 13" 2020 |        M1 8c (8c GPU)   |  16 | 512 |     |  12.2 | 11.0.1  |    128    |
|     Mac mini 2020    |        M1 8-core        |   8 | 256 |     |  12.2 | 11.0.1  |    130    |
| MacBook Air 13" 2020 |        M1 8c (7c GPU)   |   8 | 256 |     |  12.2 | 11.0.1  |    137    |
|     iMac 27" 2019    |    i9 3.6 GHz 8-core    |  64 | 2TB |     |  12.1 | 11.0.1  |    145    |
|     iMac 27" 2020    |    i9 3.6 GHz 10-core   | 128 | 1TB |     |  12.2 | 11.0.1  |    146    |
|   iMac Pro 27" 2017  |   Xeon 3.2 GHz 8-Core   |  32 | 1TB |     |  12.2 | 10.15.7 |    158    |
|     iMac 27" 2019    |    i9 3.6 GHz 8-core    |  40 | 512 |     |  12.2 | 11.0.1  |    163    |
| MacBook Pro 16" 2019 |    i9 2.4 GHz 8-core    |  32 | 512 |     |  12.2 | 11.0.1  |    176    |
|     Mac mini 2018    |    i7 3.2 GHz 6-core    |  32 | 512 |     |  12.2 | 11.0.1  |    192    |
|     iMac 27" 2019    |    i5 3.7 GHz 6-core    |  40 |     | 1TB |  12.3 | 11.0.1  |    195    |
| MacBook Pro 16" 2019 |    i7 2.6 GHz 6-core    |  32 | 1TB |     |  12.3 | 11.1    |    215    |
| MacBook Pro 16" 2019 |    i9 2.3 GHz 8-core    |  32 | 1TB |     |  12.2 | 11.0.1  |    221    |
|     Mac mini 2018    |    i7 3.2 GHz 6-core    |  16 | 1TB |     |  12.0 | 10.15.5 |    228    |
|     iMac 27" 2017    |    i7 4.2 GHz 4-core    |  16 | 1TB |     |  12.2 | 11.0.1  |    246    |
| MacBook Pro 16" 2019 |    i7 2.6 GHz 6-core    |  16 | 512 |     |  12.2 | 11.0.1  |    250    |
| MacBook Pro 13" 2020 |    i5 2.0 GHz 4-core    |  16 | 1TB |     |  12.2 | 11.0.1  |    265    |
| MacBook Pro 15" 2017 |    i7 2.8 GHz 4-core    |  16 | 256 |     |  12.2 | 11.0.1  |    282    |
| MacBook Pro 15" 2015 |    i7 2.2 GHz 4-core    |  16 | 256 |     |  12.1 | 11.0.1  |    324    |
| MacBook Pro 15" 2015 |    i7 2.2 GHz 4-core    |  16 | 256 |     |  12.1 | 10.15.5 |    334    |
| MacBook Pro 15" 2014 |    i7 2.5 GHz 4-core    |  16 | 256 |     |  12.2 | 10.15.7 |    343    |
| MacBook Pro 15" 2013 |    i7 2.3 GHz 4-core    |  16 | 512 |     |  12.2 | 10.15.7 |    374    |
|     iMac 27" 2011    |    i7 3.4 GHz 4-core    |  16 | 250 |     |  12.1 | 10.15.7 |    378    |
| MacBook Pro 13" 2017 |    i5 2.3 GHz 2-core    |  16 | 256 |     |  12.2 | 11.0.1  |    448    |
| MacBook Pro 13" 2016 |    i5 2.9 GHz 2-core    |   8 | 256 |     |  12.2 | 11.0.1  |    518    |
| MacBook Pro 13" 2016 |    i5 2.0 GHz 2-core    |   8 | 256 |     |  12.2 | 11.0.1  |    574    |
| MacBook Pro 13" 2015 |    i5 2.7 Ghz 2-core    |   8 | 512 |     |  12.2 | 10.15.7 |    597    |
| MacBook Air 13" 2015 |    i7 2.2 Ghz 2-core    |   8 | 256 |     |  12.0 | 10.15.7 |    610    |
| MacBook Air 13" 2020 |    i3 1.1 GHz 2-core    |   8 | 256 |     |  12.2 | 11.0.1  |    700    |
|    iMac 21.5" 2017   |    i5 3.0 GHz 4-core    |  16 |     | 1TB |  12.2 | 11.0.1  |    725    |
| MacBook Pro 15" 2012 |    i7 2.7 GHz 4-core    |  16 | 768 |     |  12.4 | 10.15.7 |    785    |
|   MacBook Air 2014   |    i5 1.4 GHz 2-core    |   4 | 128 |     |  12.2 | 11.0.1  |    894    |
|   MacBook Pro 2010   |    i5 2.4 GHz 2-core    |   8 | 480 |     |  12.4 | 10.15.7 |   1043    |


## Xcode 11

|        Device        |           CPU           | RAM | SSD | HDD | Xcode |  macOS  | Time(sec) |
|:--------------------:|:-----------------------:|:---:|:---:|:---:|:-----:|:-------:|:---------:|
|     iMac 27" 2020    |    i9 3.6 GHz 10-core   |  64 | 512 |     |  11.6 | 10.15.6 |    217    |
|   iMac Pro 27" 2017  |  Xeon 3.0 GHz 10-core   |  64 | 1TB |     |  11.7 | 10.15.6 |    222    |
|     iMac 27" 2020    |    i7 3.8 GHz 8-core    |  64 | 512 |     |  11.6 | 10.15.6 |    229    |
|     iMac 27" 2020    |    i7 3.8 GHz 8-core    |  32 | 512 |     |  11.6 | 10.15.6 |    229    |
|     iMac 27" 2019    |    i9 3.6 GHz 8-core    |  64 | 2TB |     |  11.6 | 10.15.6 |    252    |
|   iMac Pro 27" 2017  |   Xeon 3.2 GHz 8-core   |  32 | 1TB |     |  11.6 | 10.15.6 |    263    |
|     Mac Mini 2018    |    i7 3.2 GHz 6-core    |  16 | 512 |     |  11.7 | 10.15.5 |    300    |
| MacBook Pro 16" 2019 |    i9 2.3 GHz 8-core    |  32 | 2TB |     |  11.6 | 10.15.6 |    328    |
| MacBook Pro 16" 2019 |    i7 2.6 GHz 6-core    |  16 | 512 |     |  11.6 | 10.15.6 |    353    |
|     Mac Mini 2018    | i5-8500B 3.0 GHz 6-core |  8  | 512 |     |  11.7 | 10.15.6 |    383    |
|     iMac 27" 2017    |    i7 4.2 GHz 4-core    |  48 | 2TB |     |  11.7 | 10.15.6 |    411    |
|    iMac 21.5" 2017   |  i7-7700 3.6 GHz 4-core |  16 | 1TB |     |  11.7 | 10.16.6 |    419    |
| MacBook Pro 15" 2018 |    i7 2.6 GHz 6-core    |  16 | 512 |     |  11.6 | 10.15.6 |    440    |
|     Mac Pro 2013     |E5-1650 v2 3.5 GHz 6-core|  32 | 1TB |     |  11.7 | 10.15.6 |    518    |
| MacBook Pro 15" 2017 |    i7 2.9 GHz 4-core    |  16 | 512 |     |  11.6 | 10.15.6 |    583    |
| MacBook Pro 15" 2015 |    i7 2.2 GHz 4-core    |  16 | 256 |     |  11.7 | 10.15.6 |    594    |
| MacBook Pro 15" 2016 |    i7 2.7 GHz 4-core    |  16 | 1TB |     |  11.7 | 10.15.6 |    642    |
|     Mac Mini 2014    |    i5 2.6 GHz 2-core    |  8  |     | 1TB |  11.7 | 10.15.6 |    1193   |


## Custom Hardware - Xcode 12.5 or above

|        Device        |           CPU           | RAM | SSD | HDD |  Xcode  |  macOS  | Time(sec) |    Comments    |
|:--------------------:|:-----------------------:|:---:|:---:|:---:|:-------:|:-------:|:---------:|----------------|
|      Ryzentosh       | AMD 5950x 4.3 Ghz 16-c  |  32 | 1TB | 2TB |  13.1   |  11.6   |     71    |                |
|      Hackintosh      | i7-9700K 3.6 Ghz 8-core |  16 | 512 | 2TB |  12.5.1 |  11.4   |    177    |                |
|      Hackintosh      | i7-9700  3.0 Ghz 8-core |  32 | 1TB |     |  13.1   |  11.6.1 |    177    |                |


## Custom Hardware - Xcode 12

|        Device        |           CPU           | RAM | SSD | HDD | Xcode |  macOS  | Time(sec) |    Comments    |
|:--------------------:|:-----------------------:|:---:|:---:|:---:|:-----:|:-------:|:---------:|----------------|
|      Hackintosh      |i9-10850K 3.6 Ghz 10-core|  64 | 1TB |     |  12.2 | 10.15.7 |    113    |                |
|      Hackintosh      |i9-10900k 3.7 Ghz 10-core|  64 | 512 | 6TB |  12.2 | 11.0.1  |    122    |                |
|   NLEstation 2020    |    i9 3.6 GHz 8-core    |  64 | 1TB |     |  12.2 | 10.15.7 |    129    |                |
|      Hackintosh      |i7-10700K 3.8 Ghz 8-core |  32 | 1TB |     |  12.2 | 10.15.7 |    130    |                |
|      Hackintosh      |AMD 3800x 4.2 Ghz 8-core |  64 | 1TB |     |  12.2 | 10.15.6 |    137    |                |
|      Hackintosh      | i9-9900K 3.6 Ghz 8-core |  32 | 1TB |     |  12.3 |  11.2   |    157    |                |
|       Ryzentosh      | R9 3900 3.8 Ghz 12-core |  32 | 512 |     |  12.1 | 10.15.4 |    161    |                |
|       Ryzentosh      |  R5 3600 3.6 Ghz 6-core |  16 | 512 |     |  12.3 | 10.15.7 |    175    |                |
|      Hackintosh      |  i5-9400 2.9 Ghz 6-core |  32 | 512 | 2TB |  12.1 | 10.15.7 |    191    |                |
|      Hackintosh      | i3-10100 3.6 Ghz 4-core |  32 | 1TB |     |  12.1 | 10.15.7 |    233    |                |
|      Hackintosh      | i7-4770K 3.5 Ghz 4-core |  16 | 2TB | 8TB |  12.2 | 10.15.7 |    276    |                |
|       QEMU VM        |   Xeon 1.8 Ghz 4-core   |  8  | 32  |     |  12.2 | 10.15.7 |    775    |                |


## Custom Hardware - Xcode 11

|        Device        |           CPU           | RAM | SSD | HDD | Xcode |  macOS  | Time(sec) |    Comments    |
|:--------------------:|:-----------------------:|:---:|:---:|:---:|:-----:|:-------:|:---------:|----------------|
|      Hackintosh      |  i5-8400 2.8 Ghz 6-core |  32 | 512 |     |  11.6 | 10.15.6 |    409    |                |
|       Ryzentosh      |  R5 3600 3.6 Ghz 6-core |  16 | 1TB |     |  11.7 | 10.15.6 |    312    |                |


## Set up

**Since Oct 23, 2021, XcodeBenchmark only supports Xcode 13.0 or above.**

- Download and install [Xcode](https://apps.apple.com/us/app/xcode/id497799835).
- Open Xcode and install `additional tools` (Xcode should suggest it automatically).
- [Download](https://github.com/devMEremenko/XcodeBenchmark/archive/master.zip) and unarchive XcodeBenchmark project.

## Before each test

1. Disconnect the network cable and turn off WiFi.
2. Make sure to disable all software running at startup
    - Go to `System Preferences` -> `Users and Groups` -> `User` -> `Login Items`.
    - Empty the list.
3. Update `Battery` settings 
    - Go to `System Preferences` -> `Battery` -> `Battery/Power Adapter` -> `Turn display off`  and set 15 min.
3. Reboot and cool down your Mac.
4. Connect to the power adapter if you're using a MacBook.

## Running a test

1. Open the `Terminal` app.
2. Write `cd ` and drag & drop `XcodeBenchmark` folder to the `Terminal` app to form `cd path/to/xcode-benchmark`.
2. Run `sh benchmark.sh` in `Terminal`.
3. When `XcodeBenchmark` has completed you will see [this information](img/contribution-example.png).
4. Upload your results, see [Contribution](https://github.com/devMEremenko/XcodeBenchmark#contribution) section.

## FAQ

**Q: What's inside?**

A framework that includes **42** popular CocoaPods libraries and **70+** dependencies in total.

| Language      | files | blank  | comment | code   |
|---------------|-------|--------|---------|--------|
| C/C++ Header  | 2785  | 58618  | 143659  | 215644 |
| C++           | 750   | 24771  | 30788   | 182663 |
| Objective C   | 882   | 27797  | 23183   | 148244 |
| Swift         | 1122  | 21821  | 35225   | 113945 |
| C             | 390   | 15064  | 23319   | 84119  |
| Objective C++ | 69    | 2980   | 2026    | 15561  |
| Markdown      | 61    | 4865   | 1       | 15131  |
| XML           | 144   | 1022   | 10      | 13047  |
| Bourne Shell  | 3     | 244    | 209     | 1321   |
| JSON          | 22    | 1      | 0       | 1114   |
| Pascal        | 2     | 87     | 185     | 180    |
| YAML          | 1     | 0      | 0       | 5      |
| SUM:          | 6231  | 157270 | 258605  | 790974 |

**Q: What do the results mean?**
1. First of all, the project is **huge**. Most projects are of a much smaller size.
2. The results show *relative* performance in Xcode, compared to other Macs running under similar conditions.

**Q: Why is CocoaPods not excluded from git-repo?**
- The project is also used by non-programmers. Let's *keep it simple*.

**Q: Will it affect my other Xcode projects?**
- A separate build folder is created for the benchmark run that is then deleted after it finishes. The folder goes to about 2.5GB.

## YouTubers and bloggers

You are free to use these results in your videos and articles as well as to run XcodeBenchmark to compare Macs.
Please make sure to add [the link](https://github.com/devMEremenko/XcodeBenchmark/) to this repository.


## Contribution

**Since May 3, 2021, XcodeBenchmark must be used with Xcode 12.5 or above.**

- **If you have any non-Apple hardware components - submit your results to the `Custom Hardware` table.**
- [Submit a pull request](https://github.com/devMEremenko/XcodeBenchmark/pulls).  

Make sure:
- [All steps](https://github.com/devMEremenko/XcodeBenchmark#before-each-test) are performed
- `Time` column is still sorted after insertion.
- Attach a screenshot with a compilation time. [Example](img/contribution-example.png).
- The content in cells is centered.

## Contributors

- [Maxim Eremenko](https://www.linkedin.com/in/maxim-eremenko/)
- [Max Tech](https://www.youtube.com/channel/UCptwuAv0XQHo1OQUSaO6NHw) YouTube channel
- [@bitsmakerde](https://github.com/bitsmakerde)
- [@ivanfeanor](https://github.com/ivanfeanor)
- [@sverrisson](https://github.com/sverrisson)
- [@radianttap](https://github.com/radianttap)
- [@rynaardb](https://github.com/rynaardb)
- [@ekhodykin](https://github.com/ekhodykin)
- [@N0un](https://github.com/N0un)
- [Paul Zabelin](https://github.com/paulz)
- [@theome](https://github.com/Theome)
- [@Kuluum](https://github.com/Kuluum)
- [@villy21](https://github.com/Villy21)
- [@zhi6w](https://github.com/zhi6w)
- [@soorinpark](https://github.com/soorinpark)
- [@igorkulman](https://github.com/igorkulman)
- [@matopeto](https://github.com/matopeto)
- [@morid1n](https://twitter.com/morid1n)
- [@passatgt](https://github.com/passatgt)
- [@ignatovsa](https://github.com/ignatovsa)
- [@azonov](https://github.com/azonov)
- [@euwars](https://twitter.com/euwars)
- [@samadipour](https://github.com/samadipour)
- [@dmcrodrigues](https://github.com/dmcrodrigues)
- [@MeshkaniMohammad](https://github.com/MeshkaniMohammad)
- [@CasperNEw](https://github.com/CasperNEw)
- [@iOSleep](https://github.com/iOSleep)
- [@iPader](https://github.com/ipader)
- [@boltomli](https://github.com/boltomli)
- [@Jimmy-Lee](https://github.com/Jimmy-Lee)
- [@kotalab](https://github.com/kotalab)
- [@valeriyvan](https://github.com/valeriyvan)
- [@twlatl](https://github.com/twlatl)
- [@ypwhs](https://github.com/ypwhs)
- [@freeubi](https://github.com/freeubi)
- [@bariscck](https://github.com/bariscck)
- [@thisura98](https://github.com/Thisura98)
- [@vitallii-t](https://github.com/vitallii-t)
- [@kenji21](https://github.com/kenji21)
- [@hornmichaels](https://github.com/hornmichaels)
- [@sahilsatralkar](https://github.com/sahilsatralkar)
- [@idevid](https://github.com/idevid)
- [@vincentneo](https://github.com/vincentneo)
- [@BradPatras](https://github.com/BradPatras)
- [@LightFocus](https://github.com/lightfocus)
- [@pablosichert](https://github.com/pablosichert)
- [@vm-tester](https://github.com/vm-tester)
- [@rursache](https://github.com/rursache)
- [@wendyliga](https://github.com/wendyliga)
- [@mlch911](https://github.com/mlch911)
- [@apvex](https://github.com/apvex)
- [@Jeehut](https://github.com/Jeehut)
- [@ginamdar](https://github.com/ginamdar)
- [@julianko13](https://github.com/julianko13/)
- [@ispiropoulos](https://github.com/ispiropoulos)
- [@alejedi](https://github.com/alejedi)<|MERGE_RESOLUTION|>--- conflicted
+++ resolved
@@ -33,13 +33,10 @@
 | MacBook Pro 13" 2020 |    i7 2.3 GHz 4-core    |  32 | 512 |     |  13.1 | 12.0.1  |    255    |
 | MacBook Pro 15" 2018 |    i9 2.9 GHz 6-core    |  32 | 1TB |     |  13.0 | 11.6    |    263    |
 | MacBook Pro 13" 2018 |    i7 2.7 GHz 4-core    |   8 | 256 |     |  13.0 | 11.6    |    336    |
-<<<<<<< HEAD
-| MacBook Pro 13" 2013 |    i7 2.8 GHz 2-core    |   8 | 256 |     |  13.1 | 11.6.1  |    650    |
-=======
 | MacBook Pro 15" 2016 |    i7 2.6 GHz 4-core    |  16 | 256 |     |  13.1 | 12.0.1  |    362    |
 |     iMac 27" 2015    |    i5 3.3 GHz 4-core    |  32 | 1TB |     |  13.1 | 11.6    |    400    |
 | MacBook Pro 13" 2017 |    i5 2.3 GHz 2-core    |   8 | 256 |     |  13.1 | 11.5.1  |    511    |
->>>>>>> 41f926b4
+| MacBook Pro 13" 2013 |    i7 2.8 GHz 2-core    |   8 | 256 |     |  13.1 | 11.6.1  |    650    |
 
 ## Xcode 12.5
 
