`XcodeBenchmark` contains a *large* codebase to measure the compilation time in Xcode.

You are probably familiar with the following question:
> "Should I buy an i5, i7, or even i9 processor for iOS/macOS development?".

`XcodeBenchmark` is initially created for [Max Tech](https://www.youtube.com/channel/UCptwuAv0XQHo1OQUSaO6NHw) YouTube channel to compare the performance of new iMacs 2020.

I believe the results will help developers to make the right *cost/performance* trade-off decision when choosing their next Mac.

## Note
PR merging will be performed on a best-effort basis.  
If a device you are looking for is not on the list below, check out open [issues](https://github.com/devMEremenko/XcodeBenchmark/issues) and [PRs](https://github.com/devMEremenko/XcodeBenchmark/pulls).

## Xcode 13.0 or above

|        Device        |           CPU           | RAM | SSD | HDD | Xcode |  macOS  | Time(sec) |
|:--------------------:|:-----------------------:|:---:|:---:|:---:|:-----:|:-------:|:---------:|
| MacBook Pro 14" 2021 |      M1 Max 10-core     |  32 | 2TB |     |  13.1 | 12.0.1  |     90    |
| MacBook Pro 14" 2021 |      M1 Max 10-core     |  64 | 2TB |     |  13.1 | 12.0.1  |     92    |
| MacBook Pro 16" 2021 |      M1 Max 10-core     |  64 | 4TB |     |  13.1 | 12.0.1  |     93    |
| MacBook Pro 16" 2021 |      M1 Max 10-core     |  32 | 1TB |     |  13.1 | 12.0.1  |     98    |
| MacBook Pro 16" 2021 |      M1 Pro 10-core     |  16 | 1TB |     |  13.1 | 12.0.1  |    102    |
| MacBook Pro 14" 2021 |      M1 Pro 8-core      |  16 | 512 |     |  13.1 | 12.0.1  |    109    |
| MacBook Pro 13" 2020 |      M1 8-core          |  16 | 1TB |     |  13.1 | 12.0.1  |    130    |
|    iMac 24" 2021     |      M1 8-core          |  16 | 512 |     |  13.1 | 12.0.1  |    130    |
| MacBook Pro 16" 2019 |    i9 2.4 GHz 8-core    |  64 | 1TB |     |  13.1 | 12.0.1  |    212    |
| MacBook Pro 16" 2019 |    i9 2.4 GHz 8-core    |  32 | 1TB |     |  13.0 | 11.6    |    223    |
|     Mac Pro 2012     |2 x Xeon 3.46 GHz 6-core |  48 | 500 |     |  13.1 | 12.0.1  |    230    |
|     Mac mini 2018    |    i5 3.0 Ghz 6-core    |   8 | 256 |     |  13.0 | 12.0.1  |    235    |
| MacBook Pro 16" 2019 |    i7 2.6 GHz 6-core    |  32 | 512 |     |  13.0 | 11.6    |    248    |
<<<<<<< HEAD
|     Mac Pro 2013     |E5-2697v2 2.7 GHz 12-Core|  64 | 256 |     |  13.1 | 11.6    |    254    |
=======
| MacBook Pro 13" 2020 |    i7 2.3 GHz 4-core    |  32 | 512 |     |  13.1 | 12.0.1  |    255    |
>>>>>>> e459a0e9
| MacBook Pro 15" 2018 |    i9 2.9 GHz 6-core    |  32 | 1TB |     |  13.0 | 11.6    |    263    |
| MacBook Pro 13" 2018 |    i7 2.7 GHz 4-core    |   8 | 256 |     |  13.0 | 11.6    |    336    |
| MacBook Pro 15" 2016 |    i7 2.6 GHz 4-core    |  16 | 256 |     |  13.1 | 12.0.1  |    362    |
| MacBook Pro 13" 2017 |    i5 2.3 GHz 2-core    |   8 | 256 |     |  13.1 | 11.5.1  |    511    |

## Xcode 12.5

|        Device        |           CPU           | RAM | SSD | HDD | Xcode |  macOS  | Time(sec) |
|:--------------------:|:-----------------------:|:---:|:---:|:---:|:-----:|:-------:|:---------:|
|    iMac 24" 2021     |      M1 8-core          |  16 | 512 |     |  12.5 | 12.0.1  |    124    |
| MacBook Pro 16" 2019 |    i7 2.6 GHz 6-core    |  16 | 512 |     |  12.5 |   11.4  |    282    |
| MacBook Pro 15" 2015 |    i7 2.5 GHz 4-core    |  16 | 512 |     |  12.5 | 11.2.3  |    361    |

## Xcode 12

|        Device        |           CPU           | RAM | SSD | HDD | Xcode |  macOS  | Time(sec) |
|:--------------------:|:-----------------------:|:---:|:---:|:---:|:-----:|:-------:|:---------:|
|     Mac Pro 2019     |  Xeon 2.5 GHz 28-core   |  96 | 4TB |     |  12.2 | 11.0.1  |    90     |
|     Mac mini 2020    |        M1 8-core        |  16 | 1TB |     |  12.2 |   11.0  |    116    |
| MacBook Pro 13" 2020 |        M1 8-core        |  16 | 1TB |     |  12.2 |   11.0  |    117    |
| MacBook Air 13" 2020 |        M1 8c (8c GPU)   |  16 | 512 |     |  12.2 | 11.0.1  |    128    |
|     Mac mini 2020    |        M1 8-core        |   8 | 256 |     |  12.2 | 11.0.1  |    130    |
| MacBook Air 13" 2020 |        M1 8c (7c GPU)   |   8 | 256 |     |  12.2 | 11.0.1  |    137    |
|     iMac 27" 2019    |    i9 3.6 GHz 8-core    |  64 | 2TB |     |  12.1 | 11.0.1  |    145    |
|     iMac 27" 2020    |    i9 3.6 GHz 10-core   | 128 | 1TB |     |  12.2 | 11.0.1  |    146    |
|   iMac Pro 27" 2017  |   Xeon 3.2 GHz 8-Core   |  32 | 1TB |     |  12.2 | 10.15.7 |    158    |
|     iMac 27" 2019    |    i9 3.6 GHz 8-core    |  40 | 512 |     |  12.2 | 11.0.1  |    163    |
| MacBook Pro 16" 2019 |    i9 2.4 GHz 8-core    |  32 | 512 |     |  12.2 | 11.0.1  |    176    |
|     Mac mini 2018    |    i7 3.2 GHz 6-core    |  32 | 512 |     |  12.2 | 11.0.1  |    192    |
|     iMac 27" 2019    |    i5 3.7 GHz 6-core    |  40 |     | 1TB |  12.3 | 11.0.1  |    195    |
| MacBook Pro 16" 2019 |    i7 2.6 GHz 6-core    |  32 | 1TB |     |  12.3 | 11.1    |    215    |
| MacBook Pro 16" 2019 |    i9 2.3 GHz 8-core    |  32 | 1TB |     |  12.2 | 11.0.1  |    221    |
|     Mac mini 2018    |    i7 3.2 GHz 6-core    |  16 | 1TB |     |  12.0 | 10.15.5 |    228    |
|     iMac 27" 2017    |    i7 4.2 GHz 4-core    |  16 | 1TB |     |  12.2 | 11.0.1  |    246    |
| MacBook Pro 16" 2019 |    i7 2.6 GHz 6-core    |  16 | 512 |     |  12.2 | 11.0.1  |    250    |
| MacBook Pro 13" 2020 |    i5 2.0 GHz 4-core    |  16 | 1TB |     |  12.2 | 11.0.1  |    265    |
| MacBook Pro 15" 2017 |    i7 2.8 GHz 4-core    |  16 | 256 |     |  12.2 | 11.0.1  |    282    |
| MacBook Pro 15" 2015 |    i7 2.2 GHz 4-core    |  16 | 256 |     |  12.1 | 11.0.1  |    324    |
| MacBook Pro 15" 2015 |    i7 2.2 GHz 4-core    |  16 | 256 |     |  12.1 | 10.15.5 |    334    |
| MacBook Pro 15" 2014 |    i7 2.5 GHz 4-core    |  16 | 256 |     |  12.2 | 10.15.7 |    343    |
| MacBook Pro 15" 2013 |    i7 2.3 GHz 4-core    |  16 | 512 |     |  12.2 | 10.15.7 |    374    |
|     iMac 27" 2011    |    i7 3.4 GHz 4-core    |  16 | 250 |     |  12.1 | 10.15.7 |    378    |
| MacBook Pro 13" 2017 |    i5 2.3 GHz 2-core    |  16 | 256 |     |  12.2 | 11.0.1  |    448    |
| MacBook Pro 13" 2016 |    i5 2.9 GHz 2-core    |   8 | 256 |     |  12.2 | 11.0.1  |    518    |
| MacBook Pro 13" 2016 |    i5 2.0 GHz 2-core    |   8 | 256 |     |  12.2 | 11.0.1  |    574    |
| MacBook Pro 13" 2015 |    i5 2.7 Ghz 2-core    |   8 | 512 |     |  12.2 | 10.15.7 |    597    |
| MacBook Air 13" 2015 |    i7 2.2 Ghz 2-core    |   8 | 256 |     |  12.0 | 10.15.7 |    610    |
| MacBook Air 13" 2020 |    i3 1.1 GHz 2-core    |   8 | 256 |     |  12.2 | 11.0.1  |    700    |
|    iMac 21.5" 2017   |    i5 3.0 GHz 4-core    |  16 |     | 1TB |  12.2 | 11.0.1  |    725    |
| MacBook Pro 15" 2012 |    i7 2.7 GHz 4-core    |  16 | 768 |     |  12.4 | 10.15.7 |    785    |
|   MacBook Air 2014   |    i5 1.4 GHz 2-core    |   4 | 128 |     |  12.2 | 11.0.1  |    894    |
|   MacBook Pro 2010   |    i5 2.4 GHz 2-core    |   8 | 480 |     |  12.4 | 10.15.7 |   1043    |


## Xcode 11

|        Device        |           CPU           | RAM | SSD | HDD | Xcode |  macOS  | Time(sec) |
|:--------------------:|:-----------------------:|:---:|:---:|:---:|:-----:|:-------:|:---------:|
|     iMac 27" 2020    |    i9 3.6 GHz 10-core   |  64 | 512 |     |  11.6 | 10.15.6 |    217    |
|   iMac Pro 27" 2017  |  Xeon 3.0 GHz 10-core   |  64 | 1TB |     |  11.7 | 10.15.6 |    222    |
|     iMac 27" 2020    |    i7 3.8 GHz 8-core    |  64 | 512 |     |  11.6 | 10.15.6 |    229    |
|     iMac 27" 2020    |    i7 3.8 GHz 8-core    |  32 | 512 |     |  11.6 | 10.15.6 |    229    |
|     iMac 27" 2019    |    i9 3.6 GHz 8-core    |  64 | 2TB |     |  11.6 | 10.15.6 |    252    |
|   iMac Pro 27" 2017  |   Xeon 3.2 GHz 8-core   |  32 | 1TB |     |  11.6 | 10.15.6 |    263    |
|     Mac Mini 2018    |    i7 3.2 GHz 6-core    |  16 | 512 |     |  11.7 | 10.15.5 |    300    |
| MacBook Pro 16" 2019 |    i9 2.3 GHz 8-core    |  32 | 2TB |     |  11.6 | 10.15.6 |    328    |
| MacBook Pro 16" 2019 |    i7 2.6 GHz 6-core    |  16 | 512 |     |  11.6 | 10.15.6 |    353    |
|     Mac Mini 2018    | i5-8500B 3.0 GHz 6-core |  8  | 512 |     |  11.7 | 10.15.6 |    383    |
|     iMac 27" 2017    |    i7 4.2 GHz 4-core    |  48 | 2TB |     |  11.7 | 10.15.6 |    411    |
|    iMac 21.5" 2017   |  i7-7700 3.6 GHz 4-core |  16 | 1TB |     |  11.7 | 10.16.6 |    419    |
| MacBook Pro 15" 2018 |    i7 2.6 GHz 6-core    |  16 | 512 |     |  11.6 | 10.15.6 |    440    |
|     Mac Pro 2013     |E5-1650 v2 3.5 GHz 6-core|  32 | 1TB |     |  11.7 | 10.15.6 |    518    |
| MacBook Pro 15" 2017 |    i7 2.9 GHz 4-core    |  16 | 512 |     |  11.6 | 10.15.6 |    583    |
| MacBook Pro 15" 2015 |    i7 2.2 GHz 4-core    |  16 | 256 |     |  11.7 | 10.15.6 |    594    |
| MacBook Pro 15" 2016 |    i7 2.7 GHz 4-core    |  16 | 1TB |     |  11.7 | 10.15.6 |    642    |
|     Mac Mini 2014    |    i5 2.6 GHz 2-core    |  8  |     | 1TB |  11.7 | 10.15.6 |    1193   |


## Custom Hardware - Xcode 12.5 or above

|        Device        |           CPU           | RAM | SSD | HDD |  Xcode  |  macOS  | Time(sec) |    Comments    |
|:--------------------:|:-----------------------:|:---:|:---:|:---:|:-------:|:-------:|:---------:|----------------|
|      Ryzentosh       | AMD 5950x 4.3 Ghz 16-c  |  32 | 1TB | 2TB |  13.1   |  11.6   |     71    |                |
|      Hackintosh      | i7-9700K 3.6 Ghz 8-core |  16 | 512 | 2TB |  12.5.1 |  11.4   |    177    |                |


## Custom Hardware - Xcode 12

|        Device        |           CPU           | RAM | SSD | HDD | Xcode |  macOS  | Time(sec) |    Comments    |
|:--------------------:|:-----------------------:|:---:|:---:|:---:|:-----:|:-------:|:---------:|----------------|
|      Hackintosh      |i9-10850K 3.6 Ghz 10-core|  64 | 1TB |     |  12.2 | 10.15.7 |    113    |                |
|      Hackintosh      |i9-10900k 3.7 Ghz 10-core|  64 | 512 | 6TB |  12.2 | 11.0.1  |    122    |                |
|   NLEstation 2020    |    i9 3.6 GHz 8-core    |  64 | 1TB |     |  12.2 | 10.15.7 |    129    |                |
|      Hackintosh      |i7-10700K 3.8 Ghz 8-core |  32 | 1TB |     |  12.2 | 10.15.7 |    130    |                |
|      Hackintosh      |AMD 3800x 4.2 Ghz 8-core |  64 | 1TB |     |  12.2 | 10.15.6 |    137    |                |
|      Hackintosh      | i9-9900K 3.6 Ghz 8-core |  32 | 1TB |     |  12.3 |  11.2   |    157    |                |
|       Ryzentosh      | R9 3900 3.8 Ghz 12-core |  32 | 512 |     |  12.1 | 10.15.4 |    161    |                |
|       Ryzentosh      |  R5 3600 3.6 Ghz 6-core |  16 | 512 |     |  12.3 | 10.15.7 |    175    |                |
|      Hackintosh      |  i5-9400 2.9 Ghz 6-core |  32 | 512 | 2TB |  12.1 | 10.15.7 |    191    |                |
|      Hackintosh      | i3-10100 3.6 Ghz 4-core |  32 | 1TB |     |  12.1 | 10.15.7 |    233    |                |
|      Hackintosh      | i7-4770K 3.5 Ghz 4-core |  16 | 2TB | 8TB |  12.2 | 10.15.7 |    276    |                |
|       QEMU VM        |   Xeon 1.8 Ghz 4-core   |  8  | 32  |     |  12.2 | 10.15.7 |    775    |                |


## Custom Hardware - Xcode 11

|        Device        |           CPU           | RAM | SSD | HDD | Xcode |  macOS  | Time(sec) |    Comments    |
|:--------------------:|:-----------------------:|:---:|:---:|:---:|:-----:|:-------:|:---------:|----------------|
|      Hackintosh      |  i5-8400 2.8 Ghz 6-core |  32 | 512 |     |  11.6 | 10.15.6 |    409    |                |
|       Ryzentosh      |  R5 3600 3.6 Ghz 6-core |  16 | 1TB |     |  11.7 | 10.15.6 |    312    |                |


## Set up

**Since Oct 23, 2021, XcodeBenchmark only supports Xcode 13.0 or above.**

- Download and install [Xcode](https://apps.apple.com/us/app/xcode/id497799835).
- Open Xcode and install `additional tools` (Xcode should suggest it automatically).
- [Download](https://github.com/devMEremenko/XcodeBenchmark/archive/master.zip) and unarchive XcodeBenchmark project.

## Before each test

1. Disconnect the network cable and turn off WiFi.
2. Make sure to disable all software running at startup
    - Go to `System Preferences` -> `Users and Groups` -> `User` -> `Login Items`.
    - Empty the list.
3. Update `Battery` settings 
    - Go to `System Preferences` -> `Battery` -> `Battery/Power Adapter` -> `Turn display off`  and set 15 min.
3. Reboot and cool down your Mac.
4. Connect to the power adapter if you're using a MacBook.

## Running a test

1. Open the `Terminal` app.
2. Write `cd ` and drag & drop `XcodeBenchmark` folder to the `Terminal` app to form `cd path/to/xcode-benchmark`.
2. Run `sh benchmark.sh` in `Terminal`.
3. When `XcodeBenchmark` has completed you will see [this information](img/contribution-example.png).
4. Upload your results, see [Contribution](https://github.com/devMEremenko/XcodeBenchmark#contribution) section.

## FAQ

**Q: What's inside?**

A framework that includes **42** popular CocoaPods libraries and **70+** dependencies in total.

| Language      | files | blank  | comment | code   |
|---------------|-------|--------|---------|--------|
| C/C++ Header  | 2785  | 58618  | 143659  | 215644 |
| C++           | 750   | 24771  | 30788   | 182663 |
| Objective C   | 882   | 27797  | 23183   | 148244 |
| Swift         | 1122  | 21821  | 35225   | 113945 |
| C             | 390   | 15064  | 23319   | 84119  |
| Objective C++ | 69    | 2980   | 2026    | 15561  |
| Markdown      | 61    | 4865   | 1       | 15131  |
| XML           | 144   | 1022   | 10      | 13047  |
| Bourne Shell  | 3     | 244    | 209     | 1321   |
| JSON          | 22    | 1      | 0       | 1114   |
| Pascal        | 2     | 87     | 185     | 180    |
| YAML          | 1     | 0      | 0       | 5      |
| SUM:          | 6231  | 157270 | 258605  | 790974 |

**Q: What do the results mean?**
1. First of all, the project is **huge**. Most projects are of a much smaller size.
2. The results show *relative* performance in Xcode, compared to other Macs running under similar conditions.

**Q: Why is CocoaPods not excluded from git-repo?**
- The project is also used by non-programmers. Let's *keep it simple*.

**Q: Will it affect my other Xcode projects?**
- A separate build folder is created for the benchmark run that is then deleted after it finishes. The folder goes to about 2.5GB.

## YouTubers and bloggers

You are free to use these results in your videos and articles as well as to run XcodeBenchmark to compare Macs.
Please make sure to add [the link](https://github.com/devMEremenko/XcodeBenchmark/) to this repository.


## Contribution

**Since May 3, 2021, XcodeBenchmark must be used with Xcode 12.5 or above.**

- **If you have any non-Apple hardware components - submit your results to the `Custom Hardware` table.**
- [Submit a pull request](https://github.com/devMEremenko/XcodeBenchmark/pulls).  

Make sure:
- [All steps](https://github.com/devMEremenko/XcodeBenchmark#before-each-test) are performed
- `Time` column is still sorted after insertion.
- Attach a screenshot with a compilation time. [Example](img/contribution-example.png).
- The content in cells is centered.

## Contributors

- [Maxim Eremenko](https://www.linkedin.com/in/maxim-eremenko/)
- [Max Tech](https://www.youtube.com/channel/UCptwuAv0XQHo1OQUSaO6NHw) YouTube channel
- [@bitsmakerde](https://github.com/bitsmakerde)
- [@ivanfeanor](https://github.com/ivanfeanor)
- [@sverrisson](https://github.com/sverrisson)
- [@radianttap](https://github.com/radianttap)
- [@rynaardb](https://github.com/rynaardb)
- [@ekhodykin](https://github.com/ekhodykin)
- [@N0un](https://github.com/N0un)
- [Paul Zabelin](https://github.com/paulz)
- [@theome](https://github.com/Theome)
- [@Kuluum](https://github.com/Kuluum)
- [@villy21](https://github.com/Villy21)
- [@zhi6w](https://github.com/zhi6w)
- [@soorinpark](https://github.com/soorinpark)
- [@igorkulman](https://github.com/igorkulman)
- [@matopeto](https://github.com/matopeto)
- [@morid1n](https://twitter.com/morid1n)
- [@passatgt](https://github.com/passatgt)
- [@ignatovsa](https://github.com/ignatovsa)
- [@azonov](https://github.com/azonov)
- [@euwars](https://twitter.com/euwars)
- [@samadipour](https://github.com/samadipour)
- [@dmcrodrigues](https://github.com/dmcrodrigues)
- [@MeshkaniMohammad](https://github.com/MeshkaniMohammad)
- [@CasperNEw](https://github.com/CasperNEw)
- [@iOSleep](https://github.com/iOSleep)
- [@iPader](https://github.com/ipader)
- [@boltomli](https://github.com/boltomli)
- [@Jimmy-Lee](https://github.com/Jimmy-Lee)
- [@kotalab](https://github.com/kotalab)
- [@valeriyvan](https://github.com/valeriyvan)
- [@twlatl](https://github.com/twlatl)
- [@ypwhs](https://github.com/ypwhs)
- [@freeubi](https://github.com/freeubi)
- [@bariscck](https://github.com/bariscck)
- [@thisura98](https://github.com/Thisura98)
- [@vitallii-t](https://github.com/vitallii-t)
- [@kenji21](https://github.com/kenji21)
- [@hornmichaels](https://github.com/hornmichaels)
- [@sahilsatralkar](https://github.com/sahilsatralkar)
- [@idevid](https://github.com/idevid)
- [@vincentneo](https://github.com/vincentneo)
- [@BradPatras](https://github.com/BradPatras)
- [@LightFocus](https://github.com/lightfocus)
- [@pablosichert](https://github.com/pablosichert)
- [@vm-tester](https://github.com/vm-tester)
- [@rursache](https://github.com/rursache)
- [@wendyliga](https://github.com/wendyliga)
- [@mlch911](https://github.com/mlch911)
- [@apvex](https://github.com/apvex)
- [@Jeehut](https://github.com/Jeehut)
- [@ginamdar](https://github.com/ginamdar)
- [@julianko13](https://github.com/julianko13/)
- [@ispiropoulos](https://github.com/ispiropoulos)
- [@alejedi](https://github.com/alejedi)<|MERGE_RESOLUTION|>--- conflicted
+++ resolved
@@ -28,11 +28,8 @@
 |     Mac Pro 2012     |2 x Xeon 3.46 GHz 6-core |  48 | 500 |     |  13.1 | 12.0.1  |    230    |
 |     Mac mini 2018    |    i5 3.0 Ghz 6-core    |   8 | 256 |     |  13.0 | 12.0.1  |    235    |
 | MacBook Pro 16" 2019 |    i7 2.6 GHz 6-core    |  32 | 512 |     |  13.0 | 11.6    |    248    |
-<<<<<<< HEAD
 |     Mac Pro 2013     |E5-2697v2 2.7 GHz 12-Core|  64 | 256 |     |  13.1 | 11.6    |    254    |
-=======
 | MacBook Pro 13" 2020 |    i7 2.3 GHz 4-core    |  32 | 512 |     |  13.1 | 12.0.1  |    255    |
->>>>>>> e459a0e9
 | MacBook Pro 15" 2018 |    i9 2.9 GHz 6-core    |  32 | 1TB |     |  13.0 | 11.6    |    263    |
 | MacBook Pro 13" 2018 |    i7 2.7 GHz 4-core    |   8 | 256 |     |  13.0 | 11.6    |    336    |
 | MacBook Pro 15" 2016 |    i7 2.6 GHz 4-core    |  16 | 256 |     |  13.1 | 12.0.1  |    362    |
