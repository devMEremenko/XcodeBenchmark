`XcodeBenchmark` contains a *large* codebase to measure the compilation time in Xcode.

You are probably familiar with the following question:
> "Should I buy an i5, i7, or even i9 processor for iOS/macOS development?".

`XcodeBenchmark` is initially created for [Max Tech](https://www.youtube.com/channel/UCptwuAv0XQHo1OQUSaO6NHw) YouTube channel to compare the performance of new iMacs 2020.

I believe the results will help developers to make the right *cost/performance* trade-off decision when choosing their next Mac.

## Xcode 12

<<<<<<< HEAD
|        Device        |          CPU         | RAM | SSD | HDD | Xcode |  macOS  | Time(sec) |
|:--------------------:|:--------------------:|:---:|:---:|:---:|:-----:|:-------:|:---------:|
|     Mac Pro 2019     | Xeon 2.5 GHz 28-core |  96 | 4TB |     |  12.2 |  11.0.1 |     90    |
| MacBook Pro 13" 2020 |    Apple M1 8-core   |  16 | 1TB |     |  12.2 |   11.0  |    133    |
| MacBook Air 13" 2020 | Apple M1 8c (7c GPU) |  8  | 256 |     |  12.2 |  11.0.1 |    137    |
|     iMac 27" 2020    |  i9 3.6 GHz 10-core  | 128 | 1TB |     |  12.2 |  11.0.1 |    146    |
|     iMac 27" 2019    |   i9 3.6 GHz 8-core  |  40 | 512 |     |  12.2 |  11.0.1 |    163    |
| MacBook Pro 16" 2019 |   i9 2.4 GHz 8-core  |  32 | 512 |     |  12.2 |  11.0.1 |    176    |
| MacBook Pro 16" 2019 |   i9 2.3 GHz 8-core  |  32 | 1TB |     |  12.2 |  11.0.1 |    221    |
| MacBook Pro 16" 2019 |   i7 2.6 GHz 6-core  |  16 | 512 |     |  12.2 |  11.0.1 |    250    |
| MacBook Pro 15" 2015 |   i7 2.2 GHz 4-core  |  16 | 256 |     |  12.1 |  11.0.1 |    324    |
| MacBook Pro 15" 2015 |   i7 2.2 GHz 4-core  |  16 | 265 |     |  12.1 | 10.15.5 |    334    |
|     iMac 27" 2011    |   i7 3.4 GHz 4-core  |  16 | 250 |     |  12.1 | 10.15.7 |    378    |
=======
|        Device        |           CPU           | RAM | SSD | HDD | Xcode |  macOS  | Time(sec) |
|:--------------------:|:-----------------------:|:---:|:---:|:---:|:-----:|:-------:|:---------:|
|     Mac Pro 2019     |  Xeon 2.5 GHz 28-core   |  96 | 4TB |     |  12.2 | 11.0.1  |    90     |
| MacBook Pro 13" 2020 |      Apple M1 8-core    |  16 | 1TB |     |  12.2 |   11.0  |    133    |
| MacBook Air 13" 2020 |  Apple M1 8c (7c GPU)   |   8 | 256 |     |  12.2 | 11.0.1  |    137    |
|     iMac 27" 2019    |    i9 3.6 GHz 8-core    |  40 | 512 |     |  12.2 | 11.0.1  |    163    |
| MacBook Pro 16" 2019 |    i9 2.4 GHz 8-core    |  32 | 512 |     |  12.2 | 11.0.1  |    176    |
| MacBook Pro 16" 2019 |    i9 2.3 GHz 8-core    |  32 | 1TB |     |  12.2 | 11.0.1  |    221    |
| MacBook Pro 16" 2019 |    i7 2.6 GHz 6-core    |  16 | 512 |     |  12.2 | 11.0.1  |    250    |
| MacBook Pro 13" 2020 |    i5 2.0 GHz 4-core    |  16 | 1TB |     |  12.2 | 11.0.1  |    265    |
| MacBook Pro 15" 2015 |    i7 2.2 GHz 4-core    |  16 | 256 |     |  12.1 | 11.0.1  |    324    |
| MacBook Pro 15" 2015 |    i7 2.2 GHz 4-core    |  16 | 256 |     |  12.1 | 10.15.5 |    334    |
|     iMac 27" 2011    |    i7 3.4 GHz 4-core    |  16 | 250 |     |  12.1 | 10.15.7 |    378    |
| MacBook Pro 13" 2017 |    i5 2.3 GHz 2-core    |  16 | 256 |     |  12.2 | 11.0.1  |    448    |
|    iMac 21.5" 2017   |    i5 3.0 GHz 4-core    |  16 |     | 1TB |  12.2 | 11.0.1  |    725    |
| MacBook Pro 13" 2016 |    i5 2.9 GHz 2-core    |   8 | 256 |     |  12.2 | 11.0.1  |    518    |
>>>>>>> 4a9372dc

## Xcode 11

|        Device        |           CPU           | RAM | SSD | HDD | Xcode |  macOS  | Time(sec) |
|:--------------------:|:-----------------------:|:---:|:---:|:---:|:-----:|:-------:|:---------:|
|     iMac 27" 2020    |    i9 3.6 GHz 10-core   |  64 | 512 |     |  11.6 | 10.15.6 |    217    |
|   iMac Pro 27" 2017  |  Xeon 3.0 GHz 10-core   |  64 | 1TB |     |  11.7 | 10.15.6 |    222    |
|     iMac 27" 2020    |    i7 3.8 GHz 8-core    |  64 | 512 |     |  11.6 | 10.15.6 |    229    |
|     iMac 27" 2020    |    i7 3.8 GHz 8-core    |  32 | 512 |     |  11.6 | 10.15.6 |    229    |
|     iMac 27" 2019    |    i9 3.6 GHz 8-core    |  64 | 2TB |     |  11.6 | 10.15.6 |    252    |
|   iMac Pro 27" 2017  |   Xeon 3.2 GHz 8-core   |  32 | 1TB |     |  11.6 | 10.15.6 |    263    |
|     Mac Mini 2018    |    i7 3.2 GHz 6-core    |  16 | 512 |     |  11.7 | 10.15.5 |    300    |
| MacBook Pro 16" 2019 |    i9 2.3 GHz 8-core    |  32 | 2TB |     |  11.6 | 10.15.6 |    328    |
| MacBook Pro 16" 2019 |    i7 2.6 GHz 6-core    |  16 | 512 |     |  11.6 | 10.15.6 |    353    |
|     Mac Mini 2018    | i5-8500B 3.0 GHz 6-core |  8  | 512 |     |  11.7 | 10.15.6 |    383    |
|     iMac 27" 2017    |    i7 4.2 GHz 4-core    |  48 | 2TB |     |  11.7 | 10.15.6 |    411    |
|    iMac 21.5" 2017   |  i7-7700 3.6 GHz 4-core |  16 | 1TB |     |  11.7 | 10.16.6 |    419    |
| MacBook Pro 15" 2018 |    i7 2.6 GHz 6-core    |  16 | 512 |     |  11.6 | 10.15.6 |    440    |
|     Mac Pro 2013     |E5-1650 v2 3.5 GHz 6-core|  32 | 1TB |     |  11.7 | 10.15.6 |    518    |
| MacBook Pro 15" 2017 |    i7 2.9 GHz 4-core    |  16 | 512 |     |  11.6 | 10.15.6 |    583    |
| MacBook Pro 15" 2015 |    i7 2.2 GHz 4-core    |  16 | 265 |     |  11.7 | 10.15.6 |    594    |
| MacBook Pro 15" 2016 |    i7 2.7 GHz 4-core    |  16 | 1TB |     |  11.7 | 10.15.6 |    642    |
|     Mac Mini 2014    |    i5 2.6 GHz 2-core    |  8  |     | 1TB |  11.7 | 10.15.6 |    1193   |

## Custom Hardware - Xcode 12

|        Device        |           CPU           | RAM | SSD | HDD | Xcode |  macOS  | Time(sec) |
|:--------------------:|:-----------------------:|:---:|:---:|:---:|:-----:|:-------:|:---------:|
|   NLEstation 2020    |    i9 3.6 GHz 8-core    |  64 | 1TB |     |  12.2 | 10.15.7 |    129    |
|      Hackintosh      |i7-10700K 3.8 Ghz 8-core |  32 | 1TB |     |  12.2 | 10.15.7 |    130    |
|      Hackintosh      |  i5-9400 2.9 Ghz 6-core |  32 | 512 | 2TB |  12.1 | 10.15.7 |    191    |
|      Hackintosh      | i3-10100 3.6 Ghz 4-core |  32 | 1TB |     |  12.1 | 10.15.7 |    233    |

## Custom Hardware - Xcode 11

|        Device        |           CPU           | RAM | SSD | HDD | Xcode |  macOS  | Time(sec) |
|:--------------------:|:-----------------------:|:---:|:---:|:---:|:-----:|:-------:|:---------:|
|      Hackintosh      |  i5-8400 2.8 Ghz 6-core |  32 | 512 |     |  11.6 | 10.15.6 |    409    |
|       Ryzentosh      |  R5 3600 3.6 Ghz 6-core |  16 | 1TB |     |  11.7 | 10.15.6 |    312    |

## Set up

- Download and install [Xcode](https://apps.apple.com/us/app/xcode/id497799835).
- Open Xcode and install `additional tools` (Xcode should suggest it automatically).
- [Download](https://github.com/devMEremenko/XcodeBenchmark/archive/master.zip) and unarchive XcodeBenchmark project.

## Before each test

1. Disconnect the network cable and turn off WiFi.
2. Make sure to disable all software running at startup
    - Go to `System Preferences` -> `Users and Groups` -> `User` -> `Login Items`.
    - Empty the list.
3. Update `Energy Saver` settings 
	- Go to `System Preferences` -> `Energy Saver` -> `Turn display off`  and set 15 min.
3. Reboot and cool down your Mac.
4. Connect to the power adapter if you use MacBook.

## Running a test

1. Open the `Terminal` app.
2. Write `cd ` and drag & drop `XcodeBenchmark` folder to the `Terminal` app to form `cd path/to/xcode-benchmark`.
2. Run `sh benchmark.sh` in `Terminal`.
3. When `XcodeBenchmark` has completed you will see [this information](img/contribution-example.png).
4. Upload your results, see [Contribution](https://github.com/devMEremenko/XcodeBenchmark#contribution) section.

## FAQ

**Q: What's inside?**

A framework that includes **42** popular CocoaPods libraries and **70+** dependencies in total.

| Language      | files | blank  | comment | code   |
|---------------|-------|--------|---------|--------|
| C/C++ Header  | 2785  | 58618  | 143659  | 215644 |
| C++           | 750   | 24771  | 30788   | 182663 |
| Objective C   | 882   | 27797  | 23183   | 148244 |
| Swift         | 1122  | 21821  | 35225   | 113945 |
| C             | 390   | 15064  | 23319   | 84119  |
| Objective C++ | 69    | 2980   | 2026    | 15561  |
| Markdown      | 61    | 4865   | 1       | 15131  |
| XML           | 144   | 1022   | 10      | 13047  |
| Bourne Shell  | 3     | 244    | 209     | 1321   |
| JSON          | 22    | 1      | 0       | 1114   |
| Pascal        | 2     | 87     | 185     | 180    |
| YAML          | 1     | 0      | 0       | 5      |
| SUM:          | 6231  | 157270 | 258605  | 790974 |

**Q: What do the results mean?**
1. First of all, the project is **huge**. Most projects are of a much smaller size.
2. The results show *relative* performance in Xcode, compared to other Macs running under similar conditions.

**Q: Why is CocoaPods not excluded from git-repo?**
- The project is also used by non-programmers. Let's *keep it simple*.

## Contribution

- **Preferred:** [Submit a pull request](https://github.com/devMEremenko/XcodeBenchmark/pulls) and add a row to the `Score` section.  
- [Open an issue](https://github.com/devMEremenko/XcodeBenchmark/issues/new/choose) and include all info to fill the `Score` section if you cannot submit a pull request.

Make sure:
- [All steps](https://github.com/devMEremenko/XcodeBenchmark#before-each-test) are performed
- `Time` column is still sorted after insertion.
- You are added to the end of the [Contributors](https://github.com/devMEremenko/XcodeBenchmark#contributors) list.
- Attach a screenshot with a compilation time. [Example](img/contribution-example.png).
- The content in cells is centered. You can use [this tool](https://www.tablesgenerator.com/markdown_tables) to edit a table.
    - File -> Paste table data
    - Select all cells -> Right click -> Text align -> Center

## Contributors

- [Maxim Eremenko](https://www.linkedin.com/in/maxim-eremenko/)
- [Max Tech](https://www.youtube.com/channel/UCptwuAv0XQHo1OQUSaO6NHw) YouTube channel
- [@bitsmakerde](https://github.com/bitsmakerde)
- [@ivanfeanor](https://github.com/ivanfeanor)
- [@sverrisson](https://github.com/sverrisson)
- [@radianttap](https://github.com/radianttap)
- [@rynaardb](https://github.com/rynaardb)
- [@ekhodykin](https://github.com/ekhodykin)
- [@N0un](https://github.com/N0un)
- [Paul Zabelin](https://github.com/paulz)
- [@theome](https://github.com/Theome)
- [@Kuluum](https://github.com/Kuluum)
- [@villy21](https://github.com/Villy21)
- [@zhi6w](https://github.com/zhi6w)
- [@soorinpark](https://github.com/soorinpark)
- [@igorkulman](https://github.com/igorkulman)
- [@matopeto](https://github.com/matopeto)
- [@morid1n](https://twitter.com/morid1n)
- [@passatgt](https://github.com/passatgt)
- [@ignatovsa](https://github.com/ignatovsa)
- [@azonov](https://github.com/azonov)
- [@euwars](https://twitter.com/euwars)
- [@samadipour](https://github.com/samadipour)
- [@dmcrodrigues](https://github.com/dmcrodrigues)
- [@MeshkaniMohammad](https://github.com/MeshkaniMohammad)
- [@CasperNEw](https://github.com/CasperNEw)
<<<<<<< HEAD
- [@kotalab](https://github.com/kotalab)
=======
- [@iOSleep](https://github.com/iOSleep)
- [@iPader](https://github.com/ipader)
- [@boltomli](https://github.com/boltomli)
- [@Jimmy-Lee](https://github.com/Jimmy-Lee)
>>>>>>> 4a9372dc
<|MERGE_RESOLUTION|>--- conflicted
+++ resolved
@@ -9,26 +9,12 @@
 
 ## Xcode 12
 
-<<<<<<< HEAD
-|        Device        |          CPU         | RAM | SSD | HDD | Xcode |  macOS  | Time(sec) |
-|:--------------------:|:--------------------:|:---:|:---:|:---:|:-----:|:-------:|:---------:|
-|     Mac Pro 2019     | Xeon 2.5 GHz 28-core |  96 | 4TB |     |  12.2 |  11.0.1 |     90    |
-| MacBook Pro 13" 2020 |    Apple M1 8-core   |  16 | 1TB |     |  12.2 |   11.0  |    133    |
-| MacBook Air 13" 2020 | Apple M1 8c (7c GPU) |  8  | 256 |     |  12.2 |  11.0.1 |    137    |
-|     iMac 27" 2020    |  i9 3.6 GHz 10-core  | 128 | 1TB |     |  12.2 |  11.0.1 |    146    |
-|     iMac 27" 2019    |   i9 3.6 GHz 8-core  |  40 | 512 |     |  12.2 |  11.0.1 |    163    |
-| MacBook Pro 16" 2019 |   i9 2.4 GHz 8-core  |  32 | 512 |     |  12.2 |  11.0.1 |    176    |
-| MacBook Pro 16" 2019 |   i9 2.3 GHz 8-core  |  32 | 1TB |     |  12.2 |  11.0.1 |    221    |
-| MacBook Pro 16" 2019 |   i7 2.6 GHz 6-core  |  16 | 512 |     |  12.2 |  11.0.1 |    250    |
-| MacBook Pro 15" 2015 |   i7 2.2 GHz 4-core  |  16 | 256 |     |  12.1 |  11.0.1 |    324    |
-| MacBook Pro 15" 2015 |   i7 2.2 GHz 4-core  |  16 | 265 |     |  12.1 | 10.15.5 |    334    |
-|     iMac 27" 2011    |   i7 3.4 GHz 4-core  |  16 | 250 |     |  12.1 | 10.15.7 |    378    |
-=======
 |        Device        |           CPU           | RAM | SSD | HDD | Xcode |  macOS  | Time(sec) |
 |:--------------------:|:-----------------------:|:---:|:---:|:---:|:-----:|:-------:|:---------:|
 |     Mac Pro 2019     |  Xeon 2.5 GHz 28-core   |  96 | 4TB |     |  12.2 | 11.0.1  |    90     |
 | MacBook Pro 13" 2020 |      Apple M1 8-core    |  16 | 1TB |     |  12.2 |   11.0  |    133    |
 | MacBook Air 13" 2020 |  Apple M1 8c (7c GPU)   |   8 | 256 |     |  12.2 | 11.0.1  |    137    |
+|     iMac 27" 2020    |    i9 3.6 GHz 10-core   | 128 | 1TB |     |  12.2 |  11.0.1 |    146    |
 |     iMac 27" 2019    |    i9 3.6 GHz 8-core    |  40 | 512 |     |  12.2 | 11.0.1  |    163    |
 | MacBook Pro 16" 2019 |    i9 2.4 GHz 8-core    |  32 | 512 |     |  12.2 | 11.0.1  |    176    |
 | MacBook Pro 16" 2019 |    i9 2.3 GHz 8-core    |  32 | 1TB |     |  12.2 | 11.0.1  |    221    |
@@ -40,7 +26,6 @@
 | MacBook Pro 13" 2017 |    i5 2.3 GHz 2-core    |  16 | 256 |     |  12.2 | 11.0.1  |    448    |
 |    iMac 21.5" 2017   |    i5 3.0 GHz 4-core    |  16 |     | 1TB |  12.2 | 11.0.1  |    725    |
 | MacBook Pro 13" 2016 |    i5 2.9 GHz 2-core    |   8 | 256 |     |  12.2 | 11.0.1  |    518    |
->>>>>>> 4a9372dc
 
 ## Xcode 11
 
@@ -177,11 +162,8 @@
 - [@dmcrodrigues](https://github.com/dmcrodrigues)
 - [@MeshkaniMohammad](https://github.com/MeshkaniMohammad)
 - [@CasperNEw](https://github.com/CasperNEw)
-<<<<<<< HEAD
-- [@kotalab](https://github.com/kotalab)
-=======
 - [@iOSleep](https://github.com/iOSleep)
 - [@iPader](https://github.com/ipader)
 - [@boltomli](https://github.com/boltomli)
 - [@Jimmy-Lee](https://github.com/Jimmy-Lee)
->>>>>>> 4a9372dc
+- [@kotalab](https://github.com/kotalab)