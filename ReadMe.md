`XcodeBenchmark` contains a *large* codebase to measure the compilation time in Xcode.

You are probably familiar with the following question:
> "Should I buy an i5, i7, or even i9 processor for iOS/macOS development?".

`XcodeBenchmark` is initially created for [Max Tech](https://www.youtube.com/channel/UCptwuAv0XQHo1OQUSaO6NHw) YouTube channel to compare the performance of new iMacs 2020.

I believe the results will help developers to make the right *cost/performance* trade-off decision when choosing their next Mac.

## Note
PR merging will be performed on a best-effort basis.  
If a device you are looking for is not on the list below, check out open [issues](https://github.com/devMEremenko/XcodeBenchmark/issues) and [PRs](https://github.com/devMEremenko/XcodeBenchmark/pulls).

## Xcode 13.0 or above

|        Device        |           CPU           | RAM | SSD | HDD | Xcode |  macOS  | Time(sec) |
|:--------------------:|:-----------------------:|:---:|:---:|:---:|:-----:|:-------:|:---------:|
| Mac Studio 2022      |     M1 Ultra 20-core    |  64 | 1TB |     |  13.3 | 12.3    |     68    |
| MacBook Pro 14" 2021 |      M1 Max 10-core     |  32 | 2TB |     |  13.1 | 12.0.1  |     90    |
| MacBook Pro 14" 2021 |      M1 Max 10-core     |  64 | 2TB |     |  13.1 | 12.0.1  |     92    |
| MacBook Pro 16" 2021 |      M1 Pro 10-core     |  16 | 1TB |     |  13.2 | 12.2.1  |     92    |
| MacBook Pro 14" 2021 |      M1 Pro 10-core     |  32 | 512 |     |  13.2 | 12.2.1  |     92    |
| MacBook Pro 16" 2021 |      M1 Max 10-core     |  64 | 4TB |     |  13.1 | 12.0.1  |     93    |
| MacBook Pro 16" 2021 |      M1 Max 10-core     |  32 | 1TB |     |  13.1 | 12.0.1  |     98    |
<<<<<<< HEAD
| MacBook Pro 16" 2021 |      M1 Pro 10-core     |  16 | 512 |     | 13.2.1| 12.2.1  |     98    |
| MacBook Pro 16" 2021 |      M1 Pro 10-core     |  16 | 1TB |     |  13.1 | 12.0.1  |    102    |
=======
>>>>>>> 6fe222da
| MacBook Pro 14" 2021 |      M1 Pro 8-core      |  16 | 512 |     |  13.1 | 12.0.1  |    109    |
| MacBook Pro 13" 2020 |      M1 8-core          |  16 | 1TB |     |  13.1 | 12.0.1  |    130    |
|    iMac 24" 2021     |      M1 8-core          |  16 | 512 |     |  13.1 | 12.0.1  |    130    |
|     iMac 27" 2019    |    i9 3.6 GHz 8-core    |  64 | 2TB |     |  13.2 | 12.2.1  |    167    |
| MacBook Pro 16" 2019 |    i9 2.3 GHz 8-core    |  16 | 1TB |     |  13.2 | 11.6.1  |    184    |
| MacBook Pro 16" 2019 |    i9 2.4 GHz 8-core    |  64 | 1TB |     |  13.1 | 12.0.1  |    212    |
| MacBook Pro 16" 2019 |    i9 2.4 GHz 8-core    |  32 | 1TB |     |  13.0 | 11.6    |    223    |
|     Mac Pro 2012     |2 x Xeon 3.46 GHz 6-core |  48 | 500 |     |  13.1 | 12.0.1  |    230    |
|     Mac mini 2018    |    i5 3.0 Ghz 6-core    |   8 | 256 |     |  13.0 | 12.0.1  |    235    |
| MacBook Pro 16" 2019 |    i7 2.6 GHz 6-core    |  32 | 512 |     |  13.0 | 11.6    |    248    |
|     Mac Pro 2013     |E5-2697v2 2.7 GHz 12-Core|  64 | 256 |     |  13.1 | 11.6    |    254    |
| MacBook Pro 13" 2020 |    i7 2.3 GHz 4-core    |  32 | 512 |     |  13.1 | 12.0.1  |    255    |
| MacBook Pro 15" 2018 |    i9 2.9 GHz 6-core    |  32 | 1TB |     |  13.0 | 11.6    |    263    |
| MacBook Pro 15" 2019 |    i7 2.6 GHz 6-core    |  32 | 256 |     |  13.2 | 12.0.1  |    277    |
| MacBook Pro 13" 2018 |    i7 2.7 GHz 4-core    |   8 | 256 |     |  13.0 | 11.6    |    336    |
| MacBook Pro 15" 2016 |    i7 2.6 GHz 4-core    |  16 | 256 |     |  13.1 | 12.0.1  |    362    |
|     iMac 27" 2015    |    i5 3.3 GHz 4-core    |  32 | 1TB |     |  13.1 | 11.6    |    400    |
| MacBook Pro 13" 2017 |    i5 2.3 GHz 2-core    |   8 | 256 |     |  13.1 | 11.5.1  |    511    |
| MacBook Pro 13" 2015 |    i5 2.7 GHz 2-core    |   8 | 256 |     |  13.2 | 12.0.1  |    860    |

## Xcode 12.5

|        Device        |           CPU           | RAM | SSD | HDD | Xcode |  macOS  | Time(sec) |
|:--------------------:|:-----------------------:|:---:|:---:|:---:|:-----:|:-------:|:---------:|
|    iMac 24" 2021     |      M1 8-core          |  16 | 512 |     |  12.5 | 12.0.1  |    124    |
| MacBook Pro 16" 2019 |    i7 2.6 GHz 6-core    |  16 | 512 |     |  12.5 |   11.4  |    282    |
| MacBook Pro 15" 2015 |    i7 2.5 GHz 4-core    |  16 | 512 |     |  12.5 | 11.2.3  |    361    |

## Xcode 12

|        Device        |           CPU           | RAM | SSD | HDD | Xcode |  macOS  | Time(sec) |
|:--------------------:|:-----------------------:|:---:|:---:|:---:|:-----:|:-------:|:---------:|
|     Mac Pro 2019     |  Xeon 2.5 GHz 28-core   |  96 | 4TB |     |  12.2 | 11.0.1  |    90     |
|     Mac mini 2020    |        M1 8-core        |  16 | 1TB |     |  12.2 |   11.0  |    116    |
| MacBook Pro 13" 2020 |        M1 8-core        |  16 | 1TB |     |  12.2 |   11.0  |    117    |
| MacBook Air 13" 2020 |        M1 8c (8c GPU)   |  16 | 512 |     |  12.2 | 11.0.1  |    128    |
|     Mac mini 2020    |        M1 8-core        |   8 | 256 |     |  12.2 | 11.0.1  |    130    |
| MacBook Air 13" 2020 |        M1 8c (7c GPU)   |   8 | 256 |     |  12.2 | 11.0.1  |    137    |
|     iMac 27" 2019    |    i9 3.6 GHz 8-core    |  64 | 2TB |     |  12.1 | 11.0.1  |    145    |
|     iMac 27" 2020    |    i9 3.6 GHz 10-core   | 128 | 1TB |     |  12.2 | 11.0.1  |    146    |
|   iMac Pro 27" 2017  |   Xeon 3.2 GHz 8-Core   |  32 | 1TB |     |  12.2 | 10.15.7 |    158    |
|     iMac 27" 2019    |    i9 3.6 GHz 8-core    |  40 | 512 |     |  12.2 | 11.0.1  |    163    |
| MacBook Pro 16" 2019 |    i9 2.4 GHz 8-core    |  32 | 512 |     |  12.2 | 11.0.1  |    176    |
|     Mac mini 2018    |    i7 3.2 GHz 6-core    |  32 | 512 |     |  12.2 | 11.0.1  |    192    |
|     iMac 27" 2019    |    i5 3.7 GHz 6-core    |  40 |     | 1TB |  12.3 | 11.0.1  |    195    |
| MacBook Pro 16" 2019 |    i7 2.6 GHz 6-core    |  32 | 1TB |     |  12.3 | 11.1    |    215    |
| MacBook Pro 16" 2019 |    i9 2.3 GHz 8-core    |  32 | 1TB |     |  12.2 | 11.0.1  |    221    |
|     Mac mini 2018    |    i7 3.2 GHz 6-core    |  16 | 1TB |     |  12.0 | 10.15.5 |    228    |
|     iMac 27" 2017    |    i7 4.2 GHz 4-core    |  16 | 1TB |     |  12.2 | 11.0.1  |    246    |
| MacBook Pro 16" 2019 |    i7 2.6 GHz 6-core    |  16 | 512 |     |  12.2 | 11.0.1  |    250    |
| MacBook Pro 13" 2020 |    i5 2.0 GHz 4-core    |  16 | 1TB |     |  12.2 | 11.0.1  |    265    |
| MacBook Pro 15" 2017 |    i7 2.8 GHz 4-core    |  16 | 256 |     |  12.2 | 11.0.1  |    282    |
| MacBook Pro 15" 2015 |    i7 2.2 GHz 4-core    |  16 | 256 |     |  12.1 | 11.0.1  |    324    |
| MacBook Pro 15" 2015 |    i7 2.2 GHz 4-core    |  16 | 256 |     |  12.1 | 10.15.5 |    334    |
| MacBook Pro 15" 2014 |    i7 2.5 GHz 4-core    |  16 | 256 |     |  12.2 | 10.15.7 |    343    |
| MacBook Pro 15" 2013 |    i7 2.3 GHz 4-core    |  16 | 512 |     |  12.2 | 10.15.7 |    374    |
|     iMac 27" 2011    |    i7 3.4 GHz 4-core    |  16 | 250 |     |  12.1 | 10.15.7 |    378    |
| MacBook Pro 13" 2017 |    i5 2.3 GHz 2-core    |  16 | 256 |     |  12.2 | 11.0.1  |    448    |
| MacBook Pro 13" 2016 |    i5 2.9 GHz 2-core    |   8 | 256 |     |  12.2 | 11.0.1  |    518    |
| MacBook Pro 13" 2016 |    i5 2.0 GHz 2-core    |   8 | 256 |     |  12.2 | 11.0.1  |    574    |
| MacBook Pro 13" 2015 |    i5 2.7 Ghz 2-core    |   8 | 512 |     |  12.2 | 10.15.7 |    597    |
| MacBook Air 13" 2015 |    i7 2.2 Ghz 2-core    |   8 | 256 |     |  12.0 | 10.15.7 |    610    |
| MacBook Air 13" 2020 |    i3 1.1 GHz 2-core    |   8 | 256 |     |  12.2 | 11.0.1  |    700    |
|    iMac 21.5" 2017   |    i5 3.0 GHz 4-core    |  16 |     | 1TB |  12.2 | 11.0.1  |    725    |
| MacBook Pro 15" 2012 |    i7 2.7 GHz 4-core    |  16 | 768 |     |  12.4 | 10.15.7 |    785    |
|   MacBook Air 2014   |    i5 1.4 GHz 2-core    |   4 | 128 |     |  12.2 | 11.0.1  |    894    |
|   MacBook Pro 2010   |    i5 2.4 GHz 2-core    |   8 | 480 |     |  12.4 | 10.15.7 |   1043    |


## Xcode 11

|        Device        |           CPU           | RAM | SSD | HDD | Xcode |  macOS  | Time(sec) |
|:--------------------:|:-----------------------:|:---:|:---:|:---:|:-----:|:-------:|:---------:|
|     iMac 27" 2020    |    i9 3.6 GHz 10-core   |  64 | 512 |     |  11.6 | 10.15.6 |    217    |
|   iMac Pro 27" 2017  |  Xeon 3.0 GHz 10-core   |  64 | 1TB |     |  11.7 | 10.15.6 |    222    |
|     iMac 27" 2020    |    i7 3.8 GHz 8-core    |  64 | 512 |     |  11.6 | 10.15.6 |    229    |
|     iMac 27" 2020    |    i7 3.8 GHz 8-core    |  32 | 512 |     |  11.6 | 10.15.6 |    229    |
|     iMac 27" 2019    |    i9 3.6 GHz 8-core    |  64 | 2TB |     |  11.6 | 10.15.6 |    252    |
|   iMac Pro 27" 2017  |   Xeon 3.2 GHz 8-core   |  32 | 1TB |     |  11.6 | 10.15.6 |    263    |
|     Mac Mini 2018    |    i7 3.2 GHz 6-core    |  16 | 512 |     |  11.7 | 10.15.5 |    300    |
| MacBook Pro 16" 2019 |    i9 2.3 GHz 8-core    |  32 | 2TB |     |  11.6 | 10.15.6 |    328    |
| MacBook Pro 16" 2019 |    i7 2.6 GHz 6-core    |  16 | 512 |     |  11.6 | 10.15.6 |    353    |
|     Mac Mini 2018    | i5-8500B 3.0 GHz 6-core |  8  | 512 |     |  11.7 | 10.15.6 |    383    |
|     iMac 27" 2017    |    i7 4.2 GHz 4-core    |  48 | 2TB |     |  11.7 | 10.15.6 |    411    |
|    iMac 21.5" 2017   |  i7-7700 3.6 GHz 4-core |  16 | 1TB |     |  11.7 | 10.16.6 |    419    |
| MacBook Pro 15" 2018 |    i7 2.6 GHz 6-core    |  16 | 512 |     |  11.6 | 10.15.6 |    440    |
|     Mac Pro 2013     |E5-1650 v2 3.5 GHz 6-core|  32 | 1TB |     |  11.7 | 10.15.6 |    518    |
| MacBook Pro 15" 2017 |    i7 2.9 GHz 4-core    |  16 | 512 |     |  11.6 | 10.15.6 |    583    |
| MacBook Pro 15" 2015 |    i7 2.2 GHz 4-core    |  16 | 256 |     |  11.7 | 10.15.6 |    594    |
| MacBook Pro 15" 2016 |    i7 2.7 GHz 4-core    |  16 | 1TB |     |  11.7 | 10.15.6 |    642    |
|     Mac Mini 2014    |    i5 2.6 GHz 2-core    |  8  |     | 1TB |  11.7 | 10.15.6 |    1193   |

## Custom Hardware - Xcode 13.3
|        Device        |             CPU           | RAM |  SSD  | HDD |  Xcode  |   macOS   | Time(sec) |    Comments    |
|:--------------------:|:-------------------------:|:---:|:-----:|:---:|:-------:|:---------:|:---------:|----------------|
|      Hackintosh      | i9-10900k 3.7 Ghz 10-core |  64 | 512GB |     |  13.3   |  12.2.1   |    119    |                |

## Custom Hardware - Xcode 12.5 or above

|        Device        |           CPU           | RAM | SSD | HDD |  Xcode  |  macOS  | Time(sec) |    Comments    |
|:--------------------:|:-----------------------:|:---:|:---:|:---:|:-------:|:-------:|:---------:|----------------|
|      Ryzentosh       | AMD 5950x 4.3 Ghz 16-c  |  32 | 1TB | 2TB |  13.1   |  11.6   |     71    |                |
|      Hackintosh      | i7-9700K 3.6 Ghz 8-core |  16 | 512 | 2TB |  12.5.1 |  11.4   |    177    |                |
|      Hackintosh      | i7-9700  3.0 Ghz 8-core |  32 | 1TB |     |  13.1   |  11.6.1 |    177    |                |


## Custom Hardware - Xcode 12

|        Device        |           CPU           | RAM | SSD | HDD | Xcode |  macOS  | Time(sec) |    Comments    |
|:--------------------:|:-----------------------:|:---:|:---:|:---:|:-----:|:-------:|:---------:|----------------|
|      Hackintosh      |i9-10850K 3.6 Ghz 10-core|  64 | 1TB |     |  12.2 | 10.15.7 |    113    |                |
|      Hackintosh      |i9-10900k 3.7 Ghz 10-core|  64 | 512 | 6TB |  12.2 | 11.0.1  |    122    |                |
|   NLEstation 2020    |    i9 3.6 GHz 8-core    |  64 | 1TB |     |  12.2 | 10.15.7 |    129    |                |
|      Hackintosh      |i7-10700K 3.8 Ghz 8-core |  32 | 1TB |     |  12.2 | 10.15.7 |    130    |                |
|      Hackintosh      |AMD 3800x 4.2 Ghz 8-core |  64 | 1TB |     |  12.2 | 10.15.6 |    137    |                |
|      Hackintosh      | i9-9900K 3.6 Ghz 8-core |  32 | 1TB |     |  12.3 |  11.2   |    157    |                |
|       Ryzentosh      | R9 3900 3.8 Ghz 12-core |  32 | 512 |     |  12.1 | 10.15.4 |    161    |                |
|       Ryzentosh      |  R5 3600 3.6 Ghz 6-core |  16 | 512 |     |  12.3 | 10.15.7 |    175    |                |
|      Hackintosh      |  i5-9400 2.9 Ghz 6-core |  32 | 512 | 2TB |  12.1 | 10.15.7 |    191    |                |
|      Hackintosh      | i3-10100 3.6 Ghz 4-core |  32 | 1TB |     |  12.1 | 10.15.7 |    233    |                |
|      Hackintosh      | i7-4770K 3.5 Ghz 4-core |  16 | 2TB | 8TB |  12.2 | 10.15.7 |    276    |                |
|       QEMU VM        |   Xeon 1.8 Ghz 4-core   |  8  | 32  |     |  12.2 | 10.15.7 |    775    |                |


## Custom Hardware - Xcode 11

|        Device        |           CPU           | RAM | SSD | HDD | Xcode |  macOS  | Time(sec) |    Comments    |
|:--------------------:|:-----------------------:|:---:|:---:|:---:|:-----:|:-------:|:---------:|----------------|
|      Hackintosh      |  i5-8400 2.8 Ghz 6-core |  32 | 512 |     |  11.6 | 10.15.6 |    409    |                |
|       Ryzentosh      |  R5 3600 3.6 Ghz 6-core |  16 | 1TB |     |  11.7 | 10.15.6 |    312    |                |


## Set up

**Since Oct 23, 2021, XcodeBenchmark only supports Xcode 13.0 or above.**

- Download and install [Xcode](https://apps.apple.com/us/app/xcode/id497799835).
- Open Xcode and install `additional tools` (Xcode should suggest it automatically).
- [Download](https://github.com/devMEremenko/XcodeBenchmark/archive/master.zip) and unarchive XcodeBenchmark project.

## Before each test

1. Disconnect the network cable and turn off WiFi.
2. Make sure to disable all software running at startup
    - Go to `System Preferences` -> `Users and Groups` -> `User` -> `Login Items`.
    - Empty the list.
3. Update `Battery` settings 
    - Go to `System Preferences` -> `Battery` -> `Battery/Power Adapter` -> `Turn display off`  and set 15 min.
3. Reboot and cool down your Mac.
4. Connect to the power adapter if you're using a MacBook.

## Running a test

1. Open the `Terminal` app.
2. Write `cd ` and drag & drop `XcodeBenchmark` folder to the `Terminal` app to form `cd path/to/xcode-benchmark`.
2. Run `sh benchmark.sh` in `Terminal`.
3. When `XcodeBenchmark` has completed you will see [this information](img/contribution-example.png).
4. Upload your results, see [Contribution](https://github.com/devMEremenko/XcodeBenchmark#contribution) section.

## FAQ

**Q: What's inside?**

A framework that includes **42** popular CocoaPods libraries and **70+** dependencies in total.

| Language      | files | blank  | comment | code   |
|---------------|-------|--------|---------|--------|
| C/C++ Header  | 2785  | 58618  | 143659  | 215644 |
| C++           | 750   | 24771  | 30788   | 182663 |
| Objective C   | 882   | 27797  | 23183   | 148244 |
| Swift         | 1122  | 21821  | 35225   | 113945 |
| C             | 390   | 15064  | 23319   | 84119  |
| Objective C++ | 69    | 2980   | 2026    | 15561  |
| Markdown      | 61    | 4865   | 1       | 15131  |
| XML           | 144   | 1022   | 10      | 13047  |
| Bourne Shell  | 3     | 244    | 209     | 1321   |
| JSON          | 22    | 1      | 0       | 1114   |
| Pascal        | 2     | 87     | 185     | 180    |
| YAML          | 1     | 0      | 0       | 5      |
| SUM:          | 6231  | 157270 | 258605  | 790974 |

**Q: What do the results mean?**
1. First of all, the project is **huge**. Most projects are of a much smaller size.
2. The results show *relative* performance in Xcode, compared to other Macs running under similar conditions.

**Q: Why is CocoaPods not excluded from git-repo?**
- The project is also used by non-programmers. Let's *keep it simple*.

**Q: Will it affect my other Xcode projects?**
- A separate build folder is created for the benchmark run that is then deleted after it finishes. The folder goes to about 2.5GB.

## YouTubers and bloggers

You are free to use these results in your videos and articles as well as to run XcodeBenchmark to compare Macs.
Please make sure to add [the link](https://github.com/devMEremenko/XcodeBenchmark/) to this repository.


## Contribution

**Since May 3, 2021, XcodeBenchmark must be used with Xcode 12.5 or above.**

- **If you have any non-Apple hardware components - submit your results to the `Custom Hardware` table.**
- [Submit a pull request](https://github.com/devMEremenko/XcodeBenchmark/pulls).  

Make sure:
- [All steps](https://github.com/devMEremenko/XcodeBenchmark#before-each-test) are performed
- `Time` column is still sorted after insertion.
- Attach a screenshot with a compilation time. [Example](img/contribution-example.png).
- The content in cells is centered.

## Contributors

- [Maxim Eremenko](https://www.linkedin.com/in/maxim-eremenko/)
- [Max Tech](https://www.youtube.com/channel/UCptwuAv0XQHo1OQUSaO6NHw) YouTube channel
- [@bitsmakerde](https://github.com/bitsmakerde)
- [@ivanfeanor](https://github.com/ivanfeanor)
- [@sverrisson](https://github.com/sverrisson)
- [@radianttap](https://github.com/radianttap)
- [@rynaardb](https://github.com/rynaardb)
- [@ekhodykin](https://github.com/ekhodykin)
- [@N0un](https://github.com/N0un)
- [Paul Zabelin](https://github.com/paulz)
- [@theome](https://github.com/Theome)
- [@Kuluum](https://github.com/Kuluum)
- [@villy21](https://github.com/Villy21)
- [@zhi6w](https://github.com/zhi6w)
- [@soorinpark](https://github.com/soorinpark)
- [@igorkulman](https://github.com/igorkulman)
- [@matopeto](https://github.com/matopeto)
- [@morid1n](https://twitter.com/morid1n)
- [@passatgt](https://github.com/passatgt)
- [@ignatovsa](https://github.com/ignatovsa)
- [@azonov](https://github.com/azonov)
- [@euwars](https://twitter.com/euwars)
- [@samadipour](https://github.com/samadipour)
- [@dmcrodrigues](https://github.com/dmcrodrigues)
- [@MeshkaniMohammad](https://github.com/MeshkaniMohammad)
- [@CasperNEw](https://github.com/CasperNEw)
- [@iOSleep](https://github.com/iOSleep)
- [@iPader](https://github.com/ipader)
- [@boltomli](https://github.com/boltomli)
- [@Jimmy-Lee](https://github.com/Jimmy-Lee)
- [@kotalab](https://github.com/kotalab)
- [@valeriyvan](https://github.com/valeriyvan)
- [@twlatl](https://github.com/twlatl)
- [@ypwhs](https://github.com/ypwhs)
- [@freeubi](https://github.com/freeubi)
- [@bariscck](https://github.com/bariscck)
- [@thisura98](https://github.com/Thisura98)
- [@vitallii-t](https://github.com/vitallii-t)
- [@kenji21](https://github.com/kenji21)
- [@hornmichaels](https://github.com/hornmichaels)
- [@sahilsatralkar](https://github.com/sahilsatralkar)
- [@idevid](https://github.com/idevid)
- [@vincentneo](https://github.com/vincentneo)
- [@BradPatras](https://github.com/BradPatras)
- [@LightFocus](https://github.com/lightfocus)
- [@pablosichert](https://github.com/pablosichert)
- [@vm-tester](https://github.com/vm-tester)
- [@rursache](https://github.com/rursache)
- [@wendyliga](https://github.com/wendyliga)
- [@mlch911](https://github.com/mlch911)
- [@apvex](https://github.com/apvex)
- [@Jeehut](https://github.com/Jeehut)
- [@ginamdar](https://github.com/ginamdar)
- [@julianko13](https://github.com/julianko13/)
- [@ispiropoulos](https://github.com/ispiropoulos)
- [@alejedi](https://github.com/alejedi)<|MERGE_RESOLUTION|>--- conflicted
+++ resolved
@@ -22,11 +22,8 @@
 | MacBook Pro 14" 2021 |      M1 Pro 10-core     |  32 | 512 |     |  13.2 | 12.2.1  |     92    |
 | MacBook Pro 16" 2021 |      M1 Max 10-core     |  64 | 4TB |     |  13.1 | 12.0.1  |     93    |
 | MacBook Pro 16" 2021 |      M1 Max 10-core     |  32 | 1TB |     |  13.1 | 12.0.1  |     98    |
-<<<<<<< HEAD
 | MacBook Pro 16" 2021 |      M1 Pro 10-core     |  16 | 512 |     | 13.2.1| 12.2.1  |     98    |
 | MacBook Pro 16" 2021 |      M1 Pro 10-core     |  16 | 1TB |     |  13.1 | 12.0.1  |    102    |
-=======
->>>>>>> 6fe222da
 | MacBook Pro 14" 2021 |      M1 Pro 8-core      |  16 | 512 |     |  13.1 | 12.0.1  |    109    |
 | MacBook Pro 13" 2020 |      M1 8-core          |  16 | 1TB |     |  13.1 | 12.0.1  |    130    |
 |    iMac 24" 2021     |      M1 8-core          |  16 | 512 |     |  13.1 | 12.0.1  |    130    |
