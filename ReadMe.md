`XcodeBenchmark` contains a *large* codebase to measure the compilation time in Xcode.

You are probably familiar with the following question:
> "Should I buy an i5, i7, or even i9 processor for iOS/macOS development?".

`XcodeBenchmark` is initially created for [Max Tech](https://www.youtube.com/channel/UCptwuAv0XQHo1OQUSaO6NHw) YouTube channel to compare the performance of new iMacs 2020.

I believe the results will help developers to make the right *cost/performance* trade-off decision when choosing their next Mac.

## Note
PR merging will be performed on a best-effort basis.  
If a device you are looking for is not on the list below, check out open [issues](https://github.com/devMEremenko/XcodeBenchmark/issues) and [PRs](https://github.com/devMEremenko/XcodeBenchmark/pulls).

## Xcode 13.0 or above

<<<<<<< HEAD
|        Device        |           CPU           | RAM | SSD | HDD |  Xcode  |  macOS  | Time(sec) |
|:--------------------:|:-----------------------:|:---:|:---:|:---:|:-------:|:-------:|:---------:|
| MacBook Pro 14" 2021 |      M1 Max 10-core     |  32 | 2TB |     |  13.1   | 12.0.1  |     90    |
| MacBook Pro 14" 2021 |      M1 Max 10-core     |  64 | 2TB |     |  13.1   | 12.0.1  |     92    |
| MacBook Pro 16" 2021 |      M1 Max 10-core     |  64 | 4TB |     |  13.1   | 12.0.1  |     93    |
| MacBook Pro 16" 2021 |      M1 Max 10-core     |  32 | 1TB |     |  13.1   | 12.0.1  |     98    |
| MacBook Pro 16" 2021 |      M1 Pro 10-core     |  16 | 1TB |     |  13.1   | 12.0.1  |    102    |
| MacBook Pro 14" 2021 |      M1 Pro 8-core      |  16 | 512 |     |  13.1   | 12.0.1  |    109    |
| MacBook Pro 13" 2020 |      M1 8-core          |  16 | 1TB |     |  13.1   | 12.0.1  |    130    |
|    iMac 24" 2021     |      M1 8-core          |  16 | 512 |     |  13.1   | 12.0.1  |    130    |
| MacBook Pro 16" 2019 |    i9 2.3 GHz 8-core    |  16 | 1TB |     |  13.2   | 11.6.1  |    184    |
| MacBook Pro 16" 2019 |    i9 2.4 GHz 8-core    |  64 | 1TB |     |  13.1   | 12.0.1  |    212    |
| MacBook Pro 16" 2019 |    i9 2.4 GHz 8-core    |  32 | 1TB |     |  13.0   | 11.6    |    223    |
|     Mac Pro 2012     |2 x Xeon 3.46 GHz 6-core |  48 | 500 |     |  13.1   | 12.0.1  |    230    |
|     Mac mini 2018    |    i5 3.0 Ghz 6-core    |   8 | 256 |     |  13.0   | 12.0.1  |    235    |
| MacBook Pro 16" 2019 |    i7 2.6 GHz 6-core    |  32 | 512 |     |  13.0   | 11.6    |    248    |
|     Mac Pro 2013     |E5-2697v2 2.7 GHz 12-Core|  64 | 256 |     |  13.1   | 11.6    |    254    |
| MacBook Pro 13" 2020 |    i7 2.3 GHz 4-core    |  32 | 512 |     |  13.1   | 12.0.1  |    255    |
| MacBook Pro 15" 2018 |    i9 2.9 GHz 6-core    |  32 | 1TB |     |  13.0   | 11.6    |    263    |
| MacBook Pro 13" 2018 |    i7 2.7 GHz 4-core    |   8 | 256 |     |  13.0   | 11.6    |    336    |
| MacBook Pro 15" 2016 |    i7 2.6 GHz 4-core    |  16 | 256 |     |  13.1   | 12.0.1  |    362    |
|     iMac 27" 2015    |    i5 3.3 GHz 4-core    |  32 | 1TB |     |  13.1   | 11.6    |    400    |
| MacBook Pro 13" 2017 |    i5 2.3 GHz 2-core    |   8 | 256 |     |  13.1   | 11.5.1  |    511    |
| MacBook Pro 13" 2013 |    i5 2.4 GHz 2-core    |   8 | 256 |     |  13.2.1 | 11.6.2  |    768    |
=======
|        Device        |           CPU           | RAM | SSD | HDD | Xcode |  macOS  | Time(sec) |
|:--------------------:|:-----------------------:|:---:|:---:|:---:|:-----:|:-------:|:---------:|
| Mac Studio 2022      |     M1 Ultra 20-core    |  64 | 2TB |     |  13.3 | 12.3    |     67    |
| Mac Studio 2022      |     M1 Max 10-core      |  32 | 500 |     | 13.3.1| 12.3.1  |     89    |
| MacBook Pro 14" 2021 |      M1 Max 10-core     |  32 | 2TB |     |  13.1 | 12.0.1  |     90    |
| MacBook Pro 14" 2021 |      M1 Max 10-core     |  64 | 2TB |     |  13.1 | 12.0.1  |     92    |
| MacBook Pro 16" 2021 |      M1 Pro 10-core     |  16 | 1TB |     |  13.2 | 12.2.1  |     92    |
| MacBook Pro 14" 2021 |      M1 Pro 10-core     |  32 | 512 |     |  13.2 | 12.2.1  |     92    |
| MacBook Pro 14" 2021 |      M1 Max 10-core     |  64 | 4TB |     |  13.3 | 12.2.1  |     93    |
| MacBook Pro 16" 2021 |      M1 Max 10-core     |  64 | 4TB |     |  13.1 | 12.0.1  |     93    |
| MacBook Pro 16" 2021 |      M1 Max 10-core     |  32 | 1TB |     |  13.1 | 12.0.1  |     98    |
| MacBook Pro 16" 2021 |      M1 Pro 10-core     |  16 | 512 |     | 13.2.1| 12.2.1  |     98    |
| MacBook Pro 16" 2021 |      M1 Pro 10-core     |  16 | 1TB |     |  13.1 | 12.0.1  |    102    |
| MacBook Pro 14" 2021 |      M1 Pro 8-core      |  16 | 512 |     |  13.1 | 12.0.1  |    109    |
| MacBook Pro 13" 2020 |      M1 8-core          |  16 | 1TB |     |  13.1 | 12.0.1  |    130    |
|    iMac 24" 2021     |      M1 8-core          |  16 | 512 |     |  13.1 | 12.0.1  |    130    |
|     iMac 27" 2019    |    i9 3.6 GHz 8-core    |  64 | 2TB |     |  13.2 | 12.2.1  |    167    |
| MacBook Pro 16" 2019 |    i9 2.3 GHz 8-core    |  16 | 1TB |     |  13.2 | 11.6.1  |    184    |
| MacBook Pro 16" 2019 |    i9 2.4 GHz 8-core    |  64 | 1TB |     |  13.1 | 12.0.1  |    212    |
| MacBook Pro 16" 2019 |    i9 2.4 GHz 8-core    |  32 | 1TB |     |  13.0 | 11.6    |    223    |
|     Mac Pro 2012     |2 x Xeon 3.46 GHz 6-core |  48 | 500 |     |  13.1 | 12.0.1  |    230    |
|     Mac mini 2018    |    i5 3.0 Ghz 6-core    |   8 | 256 |     |  13.0 | 12.0.1  |    235    |
| MacBook Pro 16" 2019 |    i7 2.6 GHz 6-core    |  32 | 512 |     |  13.0 | 11.6    |    248    |
|     Mac Pro 2013     |E5-2697v2 2.7 GHz 12-Core|  64 | 256 |     |  13.1 | 11.6    |    254    |
| MacBook Pro 13" 2020 |    i7 2.3 GHz 4-core    |  32 | 512 |     |  13.1 | 12.0.1  |    255    |
| MacBook Pro 15" 2018 |    i9 2.9 GHz 6-core    |  32 | 1TB |     |  13.0 | 11.6    |    263    |
| MacBook Pro 15" 2019 |    i7 2.6 GHz 6-core    |  32 | 256 |     |  13.2 | 12.0.1  |    277    |
| MacBook Pro 13" 2018 |    i7 2.7 GHz 4-core    |   8 | 256 |     |  13.0 | 11.6    |    336    |
| MacBook Pro 15" 2016 |    i7 2.6 GHz 4-core    |  16 | 256 |     |  13.1 | 12.0.1  |    362    |
|     iMac 27" 2015    |    i5 3.3 GHz 4-core    |  32 | 1TB |     |  13.1 | 11.6    |    400    |
| MacBook Pro 13" 2017 |    i5 2.3 GHz 2-core    |   8 | 256 |     |  13.1 | 11.5.1  |    511    |
| MacBook Pro 13" 2015 |    i5 2.7 GHz 2-core    |   8 | 256 |     |  13.2 | 12.0.1  |    860    |
>>>>>>> e2e43501

## Xcode 12.5

|        Device        |           CPU           | RAM | SSD | HDD | Xcode |  macOS  | Time(sec) |
|:--------------------:|:-----------------------:|:---:|:---:|:---:|:-----:|:-------:|:---------:|
|    iMac 24" 2021     |      M1 8-core          |  16 | 512 |     |  12.5 | 12.0.1  |    124    |
| MacBook Pro 16" 2019 |    i7 2.6 GHz 6-core    |  16 | 512 |     |  12.5 |   11.4  |    282    |
| MacBook Pro 15" 2015 |    i7 2.5 GHz 4-core    |  16 | 512 |     |  12.5 | 11.2.3  |    361    |

## Xcode 12

|        Device        |           CPU           | RAM | SSD | HDD | Xcode |  macOS  | Time(sec) |
|:--------------------:|:-----------------------:|:---:|:---:|:---:|:-----:|:-------:|:---------:|
|     Mac Pro 2019     |  Xeon 2.5 GHz 28-core   |  96 | 4TB |     |  12.2 | 11.0.1  |    90     |
|     Mac mini 2020    |        M1 8-core        |  16 | 1TB |     |  12.2 |   11.0  |    116    |
| MacBook Pro 13" 2020 |        M1 8-core        |  16 | 1TB |     |  12.2 |   11.0  |    117    |
| MacBook Air 13" 2020 |        M1 8c (8c GPU)   |  16 | 512 |     |  12.2 | 11.0.1  |    128    |
|     Mac mini 2020    |        M1 8-core        |   8 | 256 |     |  12.2 | 11.0.1  |    130    |
| MacBook Air 13" 2020 |        M1 8c (7c GPU)   |   8 | 256 |     |  12.2 | 11.0.1  |    137    |
|     iMac 27" 2019    |    i9 3.6 GHz 8-core    |  64 | 2TB |     |  12.1 | 11.0.1  |    145    |
|     iMac 27" 2020    |    i9 3.6 GHz 10-core   | 128 | 1TB |     |  12.2 | 11.0.1  |    146    |
|   iMac Pro 27" 2017  |   Xeon 3.2 GHz 8-Core   |  32 | 1TB |     |  12.2 | 10.15.7 |    158    |
|     iMac 27" 2019    |    i9 3.6 GHz 8-core    |  40 | 512 |     |  12.2 | 11.0.1  |    163    |
| MacBook Pro 16" 2019 |    i9 2.4 GHz 8-core    |  32 | 512 |     |  12.2 | 11.0.1  |    176    |
|     Mac mini 2018    |    i7 3.2 GHz 6-core    |  32 | 512 |     |  12.2 | 11.0.1  |    192    |
|     iMac 27" 2019    |    i5 3.7 GHz 6-core    |  40 |     | 1TB |  12.3 | 11.0.1  |    195    |
| MacBook Pro 16" 2019 |    i7 2.6 GHz 6-core    |  32 | 1TB |     |  12.3 | 11.1    |    215    |
| MacBook Pro 16" 2019 |    i9 2.3 GHz 8-core    |  32 | 1TB |     |  12.2 | 11.0.1  |    221    |
|     Mac mini 2018    |    i7 3.2 GHz 6-core    |  16 | 1TB |     |  12.0 | 10.15.5 |    228    |
|     iMac 27" 2017    |    i7 4.2 GHz 4-core    |  16 | 1TB |     |  12.2 | 11.0.1  |    246    |
| MacBook Pro 16" 2019 |    i7 2.6 GHz 6-core    |  16 | 512 |     |  12.2 | 11.0.1  |    250    |
| MacBook Pro 13" 2020 |    i5 2.0 GHz 4-core    |  16 | 1TB |     |  12.2 | 11.0.1  |    265    |
| MacBook Pro 15" 2017 |    i7 2.8 GHz 4-core    |  16 | 256 |     |  12.2 | 11.0.1  |    282    |
| MacBook Pro 15" 2015 |    i7 2.2 GHz 4-core    |  16 | 256 |     |  12.1 | 11.0.1  |    324    |
| MacBook Pro 15" 2015 |    i7 2.2 GHz 4-core    |  16 | 256 |     |  12.1 | 10.15.5 |    334    |
| MacBook Pro 15" 2014 |    i7 2.5 GHz 4-core    |  16 | 256 |     |  12.2 | 10.15.7 |    343    |
| MacBook Pro 15" 2013 |    i7 2.3 GHz 4-core    |  16 | 512 |     |  12.2 | 10.15.7 |    374    |
|     iMac 27" 2011    |    i7 3.4 GHz 4-core    |  16 | 250 |     |  12.1 | 10.15.7 |    378    |
| MacBook Pro 13" 2017 |    i5 2.3 GHz 2-core    |  16 | 256 |     |  12.2 | 11.0.1  |    448    |
| MacBook Pro 13" 2016 |    i5 2.9 GHz 2-core    |   8 | 256 |     |  12.2 | 11.0.1  |    518    |
| MacBook Pro 13" 2016 |    i5 2.0 GHz 2-core    |   8 | 256 |     |  12.2 | 11.0.1  |    574    |
| MacBook Pro 13" 2015 |    i5 2.7 Ghz 2-core    |   8 | 512 |     |  12.2 | 10.15.7 |    597    |
| MacBook Air 13" 2015 |    i7 2.2 Ghz 2-core    |   8 | 256 |     |  12.0 | 10.15.7 |    610    |
| MacBook Air 13" 2020 |    i3 1.1 GHz 2-core    |   8 | 256 |     |  12.2 | 11.0.1  |    700    |
|    iMac 21.5" 2017   |    i5 3.0 GHz 4-core    |  16 |     | 1TB |  12.2 | 11.0.1  |    725    |
| MacBook Pro 15" 2012 |    i7 2.7 GHz 4-core    |  16 | 768 |     |  12.4 | 10.15.7 |    785    |
|   MacBook Air 2014   |    i5 1.4 GHz 2-core    |   4 | 128 |     |  12.2 | 11.0.1  |    894    |
|   MacBook Pro 2010   |    i5 2.4 GHz 2-core    |   8 | 480 |     |  12.4 | 10.15.7 |   1043    |


## Xcode 11

|        Device        |           CPU           | RAM | SSD | HDD | Xcode |  macOS  | Time(sec) |
|:--------------------:|:-----------------------:|:---:|:---:|:---:|:-----:|:-------:|:---------:|
|     iMac 27" 2020    |    i9 3.6 GHz 10-core   |  64 | 512 |     |  11.6 | 10.15.6 |    217    |
|   iMac Pro 27" 2017  |  Xeon 3.0 GHz 10-core   |  64 | 1TB |     |  11.7 | 10.15.6 |    222    |
|     iMac 27" 2020    |    i7 3.8 GHz 8-core    |  64 | 512 |     |  11.6 | 10.15.6 |    229    |
|     iMac 27" 2020    |    i7 3.8 GHz 8-core    |  32 | 512 |     |  11.6 | 10.15.6 |    229    |
|     iMac 27" 2019    |    i9 3.6 GHz 8-core    |  64 | 2TB |     |  11.6 | 10.15.6 |    252    |
|   iMac Pro 27" 2017  |   Xeon 3.2 GHz 8-core   |  32 | 1TB |     |  11.6 | 10.15.6 |    263    |
|     Mac Mini 2018    |    i7 3.2 GHz 6-core    |  16 | 512 |     |  11.7 | 10.15.5 |    300    |
| MacBook Pro 16" 2019 |    i9 2.3 GHz 8-core    |  32 | 2TB |     |  11.6 | 10.15.6 |    328    |
| MacBook Pro 16" 2019 |    i7 2.6 GHz 6-core    |  16 | 512 |     |  11.6 | 10.15.6 |    353    |
|     Mac Mini 2018    | i5-8500B 3.0 GHz 6-core |  8  | 512 |     |  11.7 | 10.15.6 |    383    |
|     iMac 27" 2017    |    i7 4.2 GHz 4-core    |  48 | 2TB |     |  11.7 | 10.15.6 |    411    |
|    iMac 21.5" 2017   |  i7-7700 3.6 GHz 4-core |  16 | 1TB |     |  11.7 | 10.16.6 |    419    |
| MacBook Pro 15" 2018 |    i7 2.6 GHz 6-core    |  16 | 512 |     |  11.6 | 10.15.6 |    440    |
|     Mac Pro 2013     |E5-1650 v2 3.5 GHz 6-core|  32 | 1TB |     |  11.7 | 10.15.6 |    518    |
| MacBook Pro 15" 2017 |    i7 2.9 GHz 4-core    |  16 | 512 |     |  11.6 | 10.15.6 |    583    |
| MacBook Pro 15" 2015 |    i7 2.2 GHz 4-core    |  16 | 256 |     |  11.7 | 10.15.6 |    594    |
| MacBook Pro 15" 2016 |    i7 2.7 GHz 4-core    |  16 | 1TB |     |  11.7 | 10.15.6 |    642    |
|     Mac Mini 2014    |    i5 2.6 GHz 2-core    |  8  |     | 1TB |  11.7 | 10.15.6 |    1193   |

## Custom Hardware - Xcode 13.3
|        Device        |             CPU           | RAM |  SSD  | HDD |  Xcode  |   macOS   | Time(sec) |    Comments    |
|:--------------------:|:-------------------------:|:---:|:-----:|:---:|:-------:|:---------:|:---------:|----------------|
|      Hackintosh      | i9-10900k 3.7 Ghz 10-core |  64 | 512GB |     |  13.3   |  12.2.1   |    119    |                |

## Custom Hardware - Xcode 12.5 or above

|        Device        |           CPU           | RAM | SSD | HDD |  Xcode  |  macOS  | Time(sec) |    Comments    |
|:--------------------:|:-----------------------:|:---:|:---:|:---:|:-------:|:-------:|:---------:|----------------|
|      Ryzentosh       | AMD 5950x 4.3 Ghz 16-c  |  32 | 1TB | 2TB |  13.1   |  11.6   |     71    |                |
|      Hackintosh      | i7-9700K 3.6 Ghz 8-core |  16 | 512 | 2TB |  12.5.1 |  11.4   |    177    |                |
|      Hackintosh      | i7-9700  3.0 Ghz 8-core |  32 | 1TB |     |  13.1   |  11.6.1 |    177    |                |


## Custom Hardware - Xcode 12

|        Device        |           CPU           | RAM | SSD | HDD | Xcode |  macOS  | Time(sec) |    Comments    |
|:--------------------:|:-----------------------:|:---:|:---:|:---:|:-----:|:-------:|:---------:|----------------|
|      Hackintosh      |i9-10850K 3.6 Ghz 10-core|  64 | 1TB |     |  12.2 | 10.15.7 |    113    |                |
|      Hackintosh      |i9-10900k 3.7 Ghz 10-core|  64 | 512 | 6TB |  12.2 | 11.0.1  |    122    |                |
|   NLEstation 2020    |    i9 3.6 GHz 8-core    |  64 | 1TB |     |  12.2 | 10.15.7 |    129    |                |
|      Hackintosh      |i7-10700K 3.8 Ghz 8-core |  32 | 1TB |     |  12.2 | 10.15.7 |    130    |                |
|      Hackintosh      |AMD 3800x 4.2 Ghz 8-core |  64 | 1TB |     |  12.2 | 10.15.6 |    137    |                |
|      Hackintosh      | i9-9900K 3.6 Ghz 8-core |  32 | 1TB |     |  12.3 |  11.2   |    157    |                |
|       Ryzentosh      | R9 3900 3.8 Ghz 12-core |  32 | 512 |     |  12.1 | 10.15.4 |    161    |                |
|       Ryzentosh      |  R5 3600 3.6 Ghz 6-core |  16 | 512 |     |  12.3 | 10.15.7 |    175    |                |
|      Hackintosh      |  i5-9400 2.9 Ghz 6-core |  32 | 512 | 2TB |  12.1 | 10.15.7 |    191    |                |
|      Hackintosh      | i3-10100 3.6 Ghz 4-core |  32 | 1TB |     |  12.1 | 10.15.7 |    233    |                |
|      Hackintosh      | i7-4770K 3.5 Ghz 4-core |  16 | 2TB | 8TB |  12.2 | 10.15.7 |    276    |                |
|       QEMU VM        |   Xeon 1.8 Ghz 4-core   |  8  | 32  |     |  12.2 | 10.15.7 |    775    |                |


## Custom Hardware - Xcode 11

|        Device        |           CPU           | RAM | SSD | HDD | Xcode |  macOS  | Time(sec) |    Comments    |
|:--------------------:|:-----------------------:|:---:|:---:|:---:|:-----:|:-------:|:---------:|----------------|
|      Hackintosh      |  i5-8400 2.8 Ghz 6-core |  32 | 512 |     |  11.6 | 10.15.6 |    409    |                |
|       Ryzentosh      |  R5 3600 3.6 Ghz 6-core |  16 | 1TB |     |  11.7 | 10.15.6 |    312    |                |


## Set up

**Since Oct 23, 2021, XcodeBenchmark only supports Xcode 13.0 or above.**

- Download and install [Xcode](https://apps.apple.com/us/app/xcode/id497799835).
- Open Xcode and install `additional tools` (Xcode should suggest it automatically).
- [Download](https://github.com/devMEremenko/XcodeBenchmark/archive/master.zip) and unarchive XcodeBenchmark project.

## Before each test

1. Disconnect the network cable and turn off WiFi.
2. Make sure to disable all software running at startup
    - Go to `System Preferences` -> `Users and Groups` -> `User` -> `Login Items`.
    - Empty the list.
3. Update `Battery` settings 
    - Go to `System Preferences` -> `Battery` -> `Battery/Power Adapter` -> `Turn display off`  and set 15 min.
3. Reboot and cool down your Mac.
4. Connect to the power adapter if you're using a MacBook.

## Running a test

1. Open the `Terminal` app.
2. Write `cd ` and drag & drop `XcodeBenchmark` folder to the `Terminal` app to form `cd path/to/xcode-benchmark`.
2. Run `sh benchmark.sh` in `Terminal`.
3. When `XcodeBenchmark` has completed you will see [this information](img/contribution-example.png).
4. Upload your results, see [Contribution](https://github.com/devMEremenko/XcodeBenchmark#contribution) section.

## FAQ

**Q: What's inside?**

A framework that includes **42** popular CocoaPods libraries and **70+** dependencies in total.

| Language      | files | blank  | comment | code   |
|---------------|-------|--------|---------|--------|
| C/C++ Header  | 2785  | 58618  | 143659  | 215644 |
| C++           | 750   | 24771  | 30788   | 182663 |
| Objective C   | 882   | 27797  | 23183   | 148244 |
| Swift         | 1122  | 21821  | 35225   | 113945 |
| C             | 390   | 15064  | 23319   | 84119  |
| Objective C++ | 69    | 2980   | 2026    | 15561  |
| Markdown      | 61    | 4865   | 1       | 15131  |
| XML           | 144   | 1022   | 10      | 13047  |
| Bourne Shell  | 3     | 244    | 209     | 1321   |
| JSON          | 22    | 1      | 0       | 1114   |
| Pascal        | 2     | 87     | 185     | 180    |
| YAML          | 1     | 0      | 0       | 5      |
| SUM:          | 6231  | 157270 | 258605  | 790974 |

**Q: What do the results mean?**
1. First of all, the project is **huge**. Most projects are of a much smaller size.
2. The results show *relative* performance in Xcode, compared to other Macs running under similar conditions.

**Q: Why is CocoaPods not excluded from git-repo?**
- The project is also used by non-programmers. Let's *keep it simple*.

**Q: Will it affect my other Xcode projects?**
- A separate build folder is created for the benchmark run that is then deleted after it finishes. The folder goes to about 2.5GB.

## YouTubers and bloggers

You are free to use these results in your videos and articles as well as to run XcodeBenchmark to compare Macs.
Please make sure to add [the link](https://github.com/devMEremenko/XcodeBenchmark/) to this repository.


## Contribution

**Since May 3, 2021, XcodeBenchmark must be used with Xcode 12.5 or above.**

- **If you have any non-Apple hardware components - submit your results to the `Custom Hardware` table.**
- [Submit a pull request](https://github.com/devMEremenko/XcodeBenchmark/pulls).  

Make sure:
- [All steps](https://github.com/devMEremenko/XcodeBenchmark#before-each-test) are performed
- `Time` column is still sorted after insertion.
- Attach a screenshot with a compilation time. [Example](img/contribution-example.png).
- The content in cells is centered.

## Contributors

- [Maxim Eremenko](https://www.linkedin.com/in/maxim-eremenko/)
- [Max Tech](https://www.youtube.com/channel/UCptwuAv0XQHo1OQUSaO6NHw) YouTube channel
- [@bitsmakerde](https://github.com/bitsmakerde)
- [@ivanfeanor](https://github.com/ivanfeanor)
- [@sverrisson](https://github.com/sverrisson)
- [@radianttap](https://github.com/radianttap)
- [@rynaardb](https://github.com/rynaardb)
- [@ekhodykin](https://github.com/ekhodykin)
- [@N0un](https://github.com/N0un)
- [Paul Zabelin](https://github.com/paulz)
- [@theome](https://github.com/Theome)
- [@Kuluum](https://github.com/Kuluum)
- [@villy21](https://github.com/Villy21)
- [@zhi6w](https://github.com/zhi6w)
- [@soorinpark](https://github.com/soorinpark)
- [@igorkulman](https://github.com/igorkulman)
- [@matopeto](https://github.com/matopeto)
- [@morid1n](https://twitter.com/morid1n)
- [@passatgt](https://github.com/passatgt)
- [@ignatovsa](https://github.com/ignatovsa)
- [@azonov](https://github.com/azonov)
- [@euwars](https://twitter.com/euwars)
- [@samadipour](https://github.com/samadipour)
- [@dmcrodrigues](https://github.com/dmcrodrigues)
- [@MeshkaniMohammad](https://github.com/MeshkaniMohammad)
- [@CasperNEw](https://github.com/CasperNEw)
- [@iOSleep](https://github.com/iOSleep)
- [@iPader](https://github.com/ipader)
- [@boltomli](https://github.com/boltomli)
- [@Jimmy-Lee](https://github.com/Jimmy-Lee)
- [@kotalab](https://github.com/kotalab)
- [@valeriyvan](https://github.com/valeriyvan)
- [@twlatl](https://github.com/twlatl)
- [@ypwhs](https://github.com/ypwhs)
- [@freeubi](https://github.com/freeubi)
- [@bariscck](https://github.com/bariscck)
- [@thisura98](https://github.com/Thisura98)
- [@vitallii-t](https://github.com/vitallii-t)
- [@kenji21](https://github.com/kenji21)
- [@hornmichaels](https://github.com/hornmichaels)
- [@sahilsatralkar](https://github.com/sahilsatralkar)
- [@idevid](https://github.com/idevid)
- [@vincentneo](https://github.com/vincentneo)
- [@BradPatras](https://github.com/BradPatras)
- [@LightFocus](https://github.com/lightfocus)
- [@pablosichert](https://github.com/pablosichert)
- [@vm-tester](https://github.com/vm-tester)
- [@rursache](https://github.com/rursache)
- [@wendyliga](https://github.com/wendyliga)
- [@mlch911](https://github.com/mlch911)
- [@apvex](https://github.com/apvex)
- [@Jeehut](https://github.com/Jeehut)
- [@ginamdar](https://github.com/ginamdar)
- [@julianko13](https://github.com/julianko13/)
- [@ispiropoulos](https://github.com/ispiropoulos)
- [@alejedi](https://github.com/alejedi)<|MERGE_RESOLUTION|>--- conflicted
+++ resolved
@@ -13,32 +13,6 @@
 
 ## Xcode 13.0 or above
 
-<<<<<<< HEAD
-|        Device        |           CPU           | RAM | SSD | HDD |  Xcode  |  macOS  | Time(sec) |
-|:--------------------:|:-----------------------:|:---:|:---:|:---:|:-------:|:-------:|:---------:|
-| MacBook Pro 14" 2021 |      M1 Max 10-core     |  32 | 2TB |     |  13.1   | 12.0.1  |     90    |
-| MacBook Pro 14" 2021 |      M1 Max 10-core     |  64 | 2TB |     |  13.1   | 12.0.1  |     92    |
-| MacBook Pro 16" 2021 |      M1 Max 10-core     |  64 | 4TB |     |  13.1   | 12.0.1  |     93    |
-| MacBook Pro 16" 2021 |      M1 Max 10-core     |  32 | 1TB |     |  13.1   | 12.0.1  |     98    |
-| MacBook Pro 16" 2021 |      M1 Pro 10-core     |  16 | 1TB |     |  13.1   | 12.0.1  |    102    |
-| MacBook Pro 14" 2021 |      M1 Pro 8-core      |  16 | 512 |     |  13.1   | 12.0.1  |    109    |
-| MacBook Pro 13" 2020 |      M1 8-core          |  16 | 1TB |     |  13.1   | 12.0.1  |    130    |
-|    iMac 24" 2021     |      M1 8-core          |  16 | 512 |     |  13.1   | 12.0.1  |    130    |
-| MacBook Pro 16" 2019 |    i9 2.3 GHz 8-core    |  16 | 1TB |     |  13.2   | 11.6.1  |    184    |
-| MacBook Pro 16" 2019 |    i9 2.4 GHz 8-core    |  64 | 1TB |     |  13.1   | 12.0.1  |    212    |
-| MacBook Pro 16" 2019 |    i9 2.4 GHz 8-core    |  32 | 1TB |     |  13.0   | 11.6    |    223    |
-|     Mac Pro 2012     |2 x Xeon 3.46 GHz 6-core |  48 | 500 |     |  13.1   | 12.0.1  |    230    |
-|     Mac mini 2018    |    i5 3.0 Ghz 6-core    |   8 | 256 |     |  13.0   | 12.0.1  |    235    |
-| MacBook Pro 16" 2019 |    i7 2.6 GHz 6-core    |  32 | 512 |     |  13.0   | 11.6    |    248    |
-|     Mac Pro 2013     |E5-2697v2 2.7 GHz 12-Core|  64 | 256 |     |  13.1   | 11.6    |    254    |
-| MacBook Pro 13" 2020 |    i7 2.3 GHz 4-core    |  32 | 512 |     |  13.1   | 12.0.1  |    255    |
-| MacBook Pro 15" 2018 |    i9 2.9 GHz 6-core    |  32 | 1TB |     |  13.0   | 11.6    |    263    |
-| MacBook Pro 13" 2018 |    i7 2.7 GHz 4-core    |   8 | 256 |     |  13.0   | 11.6    |    336    |
-| MacBook Pro 15" 2016 |    i7 2.6 GHz 4-core    |  16 | 256 |     |  13.1   | 12.0.1  |    362    |
-|     iMac 27" 2015    |    i5 3.3 GHz 4-core    |  32 | 1TB |     |  13.1   | 11.6    |    400    |
-| MacBook Pro 13" 2017 |    i5 2.3 GHz 2-core    |   8 | 256 |     |  13.1   | 11.5.1  |    511    |
-| MacBook Pro 13" 2013 |    i5 2.4 GHz 2-core    |   8 | 256 |     |  13.2.1 | 11.6.2  |    768    |
-=======
 |        Device        |           CPU           | RAM | SSD | HDD | Xcode |  macOS  | Time(sec) |
 |:--------------------:|:-----------------------:|:---:|:---:|:---:|:-----:|:-------:|:---------:|
 | Mac Studio 2022      |     M1 Ultra 20-core    |  64 | 2TB |     |  13.3 | 12.3    |     67    |
@@ -71,7 +45,7 @@
 |     iMac 27" 2015    |    i5 3.3 GHz 4-core    |  32 | 1TB |     |  13.1 | 11.6    |    400    |
 | MacBook Pro 13" 2017 |    i5 2.3 GHz 2-core    |   8 | 256 |     |  13.1 | 11.5.1  |    511    |
 | MacBook Pro 13" 2015 |    i5 2.7 GHz 2-core    |   8 | 256 |     |  13.2 | 12.0.1  |    860    |
->>>>>>> e2e43501
+| MacBook Pro 13" 2013 |    i5 2.4 GHz 2-core    |   8 | 256 |     |  13.2 | 11.6.2  |    768    |
 
 ## Xcode 12.5
 
